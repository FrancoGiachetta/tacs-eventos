--- conflicted
+++ resolved
@@ -38,30 +38,7 @@
             }
         }
         Err(err) => {
-<<<<<<< HEAD
             handle_http_request_error(&ctl, err).await?;
-=======
-            error!("Got an error while performing the request: {}", err);
-
-            let error_msg = match err {
-                // This command requires the user to be logged in.
-                RequestClientError::Reqwest(req_err)
-                    if req_err
-                        .status()
-                        .is_some_and(|e| matches!(e, StatusCode::FORBIDDEN)) =>
-                {
-                    "<b>Necesitás estar logueado</b>\n\n\
-Para usar este comando, primero iniciá sesión"
-                }
-                _ => {
-                    "<b>Error al ejecutar el comando</b>\n\n\
-Ocurrió un problema inesperado.\n\
-Intentá nuevamente en unos momentos ⏱️"
-                }
-            };
-
-            ctl.send_error_message(error_msg).await?;
->>>>>>> 77eb5a6b
         }
     }
 
