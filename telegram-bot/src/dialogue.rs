--- conflicted
+++ resolved
@@ -1,7 +1,7 @@
 use teloxide::{
     dispatching::{
+        UpdateHandler,
         dialogue::{self, InMemStorage},
-        UpdateHandler,
     },
     dptree,
     prelude::Dialogue,
@@ -12,13 +12,8 @@
 use crate::{
     bot::BotResult,
     command::Command,
-<<<<<<< HEAD
-    controller::Controller,
-    error::{dialogue_error::DialogueError, BotError},
-=======
     controller::general_controller::GeneralController,
     error::{BotError, dialogue_error::DialogueError},
->>>>>>> 213ec8fa
 };
 
 use crate::dialogue::event_creation_dialogue::EventCreationStep;
