--- conflicted
+++ resolved
@@ -54,22 +54,6 @@
         ))?
         .full_name();
     let greetings_message = format!(
-<<<<<<< HEAD
-"¡Hola, {}! 👋 Bienvenido al bot de TACS Eventos 🎉
-
-Soy tu asistente para descubrir y participar en eventos de forma rápida y sencilla. A través de mí podrás:
-
-✅ Buscar eventos por precio, fecha, categoría o palabras clave 🔍.
-✅ Ver los detalles de cada evento 📋.
-✅ Inscribirte a los eventos que te interesen 🎟️.
-✅ Consultar tus inscripciones activas 📅.
-
-Los comandos disponibles son:
-
-{}
-", username, &Command::descriptions());
-
-=======
         "👋 ¡Hola, {}!\n\n\
 Bienvenido al bot de TACS Eventos 🎉\n\n\
 Soy tu asistente para descubrir y participar en eventos.\n\n\
@@ -88,7 +72,6 @@
         username,
         &Command::descriptions()
     );
->>>>>>> 26e00b52
     ctl.send_message(&greetings_message).await?;
     ctl.update_dialogue_state(State::CheckUser).await?;
 
