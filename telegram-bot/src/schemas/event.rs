use std::{fmt::Display, str::FromStr};

use chrono::{NaiveDate, NaiveDateTime};
use serde::{Deserialize, Serialize, Serializer, de};
use serde_json::Value;

use derive_builder::Builder;

#[derive(Debug, Clone, PartialEq, Default)]
pub struct EventFilter {
    pub max_price: Option<f32>,
    pub min_price: Option<f32>,
    pub max_date: Option<NaiveDate>,
    pub min_date: Option<NaiveDate>,
    pub category: Option<String>,
    pub keywords: Option<Vec<String>>,
}

#[derive(Debug, Builder)]
#[builder(derive(Debug))]
pub struct Event {
<<<<<<< HEAD
    pub id: String,
    title: String,
    description: String,
    start_date_time: NaiveDateTime,
    duration_minutes: u32,
    location: String,
    max_capacity: u32,
    price: f32,
    category: String,
    organizer: String,
    pub is_open: bool,
=======
    pub title: String,
    pub description: String,
    pub start_date_time: NaiveDateTime,
    pub duration_minutes: u32,
    pub location: String,
    pub max_capacity: u32,
    pub price: f32,
    pub category: String,
    pub organizer: String,
>>>>>>> 56193e91
}

// Defines how to format an Event struct.
impl Display for Event {
    fn fmt(&self, f: &mut std::fmt::Formatter<'_>) -> std::fmt::Result {
        writeln!(f, "<b>{}</b>", self.title)?;
        writeln!(f)?;
        writeln!(f, "👤 Organizado por: {}", self.organizer)?;
        writeln!(f)?;
        writeln!(f, "📝 <b>Descripción</b>")?;
        writeln!(f, "{}", self.description)?;
        writeln!(f)?;
        writeln!(f, "📅 <b>Fecha y Hora</b>: {}", self.start_date_time)?;
        writeln!(f)?;
        writeln!(f, "⏱ <b>Duración</b>: {} minutos", self.duration_minutes)?;
        writeln!(f)?;
        writeln!(f, "📍 <b>Ubicación</b>: {}", self.location)?;
        writeln!(f)?;
        writeln!(f, "👥 <b>Capacidad</b>: {}", self.max_capacity)?;
        writeln!(f)?;
        writeln!(f, "💰 <b>Precio</b>: ${}", self.price)?;
        writeln!(f)?;
        writeln!(f, "🏷 <b>Categoría</b>: {}", self.category)?;
        Ok(())
    }
}

// Implement serialization for an Event.
impl Serialize for Event {
    fn serialize<S>(&self, serializer: S) -> Result<S::Ok, S::Error>
    where
        S: Serializer,
    {
        let json_value = serialize_event(self).map_err(serde::ser::Error::custom)?;
        json_value.serialize(serializer)
    }
}

// Implement deserialization for a Event.
impl<'de> Deserialize<'de> for Event {
    fn deserialize<D>(deserializer: D) -> Result<Self, D::Error>
    where
        D: serde::Deserializer<'de>,
    {
        let json_value: serde_json::Value = Deserialize::deserialize(deserializer)?;
        derialize_event(json_value).map_err(|err| serde::de::Error::custom(err.to_string()))
    }
}

fn serialize_event(event: &Event) -> serde_json::Result<Value> {
    Ok(serde_json::json!({
        "titulo": event.title,
        "descripcion": event.description,
        "fechaHoraInicio": event.start_date_time.format("%Y-%m-%dT%H:%M:%S").to_string(),
        "duracionMinutos": event.duration_minutes,
        "ubicacion": event.location,
        "cupoMaximo": event.max_capacity,
        "precio": event.price,
        "categoria": event.category,
    }))
}

fn derialize_event(json_value: Value) -> serde_json::Result<Event> {
    // Unwrapig is safe here because we are guaranteed these values are set. If
    // there were any error, that would be duet to bad parsing.
    let id = json_value["id"].as_str().unwrap().to_string();
    let title = json_value["titulo"].to_string();
    let description = json_value["descripcion"].to_string();
    let start_date_time = {
        let date_str = json_value["fechaHoraInicio"]
            .as_str()
            .ok_or(de::Error::custom("fechaHoraInicio is not a string"))?;

        NaiveDateTime::from_str(date_str)
            .map_err(|_| serde::de::Error::custom("Couldn't parse date"))?
    };
    let duration_minutes = json_value["duracionMinutos"]
        .to_string()
        .parse::<u32>()
        .unwrap();
    let location = json_value["ubicacion"].to_string();
    let max_capacity = json_value["cupoMaximo"].to_string().parse::<u32>().unwrap();
    let price = json_value["precio"].to_string().parse::<f32>().unwrap();
    let category = json_value["categoria"].to_string();
<<<<<<< HEAD
    let organizer = json_value["organizador"]["nombre"].to_string();
    let is_open = json_value["abierto"].as_bool().unwrap();
=======
    let organizer = json_value["organizador"]["email"].to_string();
>>>>>>> 56193e91

    Ok(Event {
        id,
        title,
        description,
        start_date_time,
        duration_minutes,
        location,
        max_capacity,
        price,
        category,
        organizer,
        is_open,
    })
}<|MERGE_RESOLUTION|>--- conflicted
+++ resolved
@@ -19,7 +19,6 @@
 #[derive(Debug, Builder)]
 #[builder(derive(Debug))]
 pub struct Event {
-<<<<<<< HEAD
     pub id: String,
     title: String,
     description: String,
@@ -31,17 +30,6 @@
     category: String,
     organizer: String,
     pub is_open: bool,
-=======
-    pub title: String,
-    pub description: String,
-    pub start_date_time: NaiveDateTime,
-    pub duration_minutes: u32,
-    pub location: String,
-    pub max_capacity: u32,
-    pub price: f32,
-    pub category: String,
-    pub organizer: String,
->>>>>>> 56193e91
 }
 
 // Defines how to format an Event struct.
@@ -126,12 +114,8 @@
     let max_capacity = json_value["cupoMaximo"].to_string().parse::<u32>().unwrap();
     let price = json_value["precio"].to_string().parse::<f32>().unwrap();
     let category = json_value["categoria"].to_string();
-<<<<<<< HEAD
-    let organizer = json_value["organizador"]["nombre"].to_string();
+    let organizer = json_value["organizador"]["email"].to_string();
     let is_open = json_value["abierto"].as_bool().unwrap();
-=======
-    let organizer = json_value["organizador"]["email"].to_string();
->>>>>>> 56193e91
 
     Ok(Event {
         id,
