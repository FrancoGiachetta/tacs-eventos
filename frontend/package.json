--- conflicted
+++ resolved
@@ -5,11 +5,7 @@
     "type": "module",
     "scripts": {
         "dev": "vite",
-<<<<<<< HEAD
         "build": "vite build",
-=======
-        "build": "tsc && vite build",
->>>>>>> 95f1b384
         "lint": "eslint .",
         "check-fmt": "prettier . --check",
         "fmt": "prettier . --write",
