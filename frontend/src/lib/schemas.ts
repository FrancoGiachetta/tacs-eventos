--- conflicted
+++ resolved
@@ -1,27 +1,21 @@
-<<<<<<< HEAD
-import {z} from 'zod';
-import {es} from "zod/locales";
-=======
-import { z } from 'zod'
->>>>>>> d76a6a52
+import {z} from 'zod'
+import {es} from "zod/locales"
 
 function mensajeDeErrorMinimoCaracteres(cantidadMinima: number) {
-    return `Ingrese al menos ${cantidadMinima} caracteres`;
+    return `Ingrese al menos ${cantidadMinima} caracteres`
+}
+function mensajeDeErrorMaximoCaracteres(cantidadMaxima: number) {
+    return `No puede exceder los ${cantidadMaxima} caracteres`
 }
 
-function mensajeDeErrorMaximoCaracteres(cantidadMaxima: number) {
-    return `No puede exceder los ${cantidadMaxima} caracteres`;
-}
+let mensajeDeErrorNumeroNoEntero = "Ingrese un número entero"
+let mensajeDeErrorNumeroNegativo = "El valor no puede ser negativo"
+let mensajeDeErrorNumeroInvalido = "Ingrese un número"
 
-let mensajeDeErrorNumeroNoEntero = "Ingrese un número entero";
-let mensajeDeErrorNumeroNegativo = "El valor no puede ser negativo";
-let mensajeDeErrorNumeroInvalido = "Ingrese un número";
-
-z.config(es());
+z.config(es())
 // TODO: poner estas mismas validaciones en el backend
 // Schema para la creacion de un evento, aseguro que tiene el formato correcto
 export const SchemaCrearEvento = z.object({
-<<<<<<< HEAD
     titulo: z.string().min(3, mensajeDeErrorMinimoCaracteres(3)).max(100, mensajeDeErrorMaximoCaracteres(100)),
     descripcion: z.string().min(10, mensajeDeErrorMinimoCaracteres(10)).max(1000, mensajeDeErrorMaximoCaracteres(1000)),
     fechaHoraInicio: z.iso.datetime({local: true, error: "Ingrese una fecha"}),
@@ -32,18 +26,5 @@
     categoria: z.string().max(100, mensajeDeErrorMaximoCaracteres(100)).optional().nullable(),
 });
 export type InputCrearEvento = z.infer<typeof SchemaCrearEvento>;
-=======
-    titulo: z.string().min(3),
-    descripcion: z.string().min(10),
-    fechaHoraInicio: z.string(),
-    duracionMinutos: z.number().int().positive(),
-    ubicacion: z.string().min(3),
-    cupoMaximo: z.number().int().positive(),
-    precio: z.number().min(0),
-    categoria: z.string().optional().nullable(),
-    abierto: z.boolean(),
-})
-export type InputCrearEvento = z.infer<typeof SchemaCrearEvento>
->>>>>>> d76a6a52
 
 //todo hacer lo mismo para los otros objetos