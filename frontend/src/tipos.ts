--- conflicted
+++ resolved
@@ -13,11 +13,7 @@
 
 export interface Inscripcion {
     eventoId: string
-<<<<<<< HEAD
-    estado: 'CONFIRMADA' | 'PENDIENTE' | 'CANCELADA'
-=======
     estado: 'CONFITMADA' | 'WAITLIST' | 'CANCELADA'
->>>>>>> 09f92d15
     createdAt: string
 }
 
