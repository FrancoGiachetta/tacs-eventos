--- conflicted
+++ resolved
@@ -4,7 +4,6 @@
 import Login from './componentes/Login'
 import Registro from './componentes/Registro'
 import Admin from './componentes/admin/Admin'
-import { useLocation } from 'react-router-dom'
 import MisInscripciones from './componentes/inscripciones/MisInscripciones'
 import MisEventos from './componentes/eventos/MisEventos'
 import GestionarEvento from './componentes/eventos/GestionarEvento'
@@ -35,14 +34,11 @@
                     path="/organizador/mis-eventos"
                     element={<MisEventos />}
                 />
-<<<<<<< HEAD
+                <Route path="/admin" element={<Admin />} />
                 <Route
                     path="/organizador/eventos/:id"
                     element={<GestionarEvento />}
                 />
-=======
-                <Route path="/admin" element={<Admin />} />
->>>>>>> 95f1b384
                 <Route path="*" element={<Navigate to="/eventos" replace />} />
             </Routes>
         </>
