import { Routes, Route, Navigate } from 'react-router-dom'
import BarraSup from './componentes/BarraSuperior'
import ListaEventos from './componentes/eventos/ListaEventos'
import Login from './componentes/Login'
import Registro from './componentes/Registro'
import MisInscripciones from './componentes/inscripciones/MisInscripciones'

import { useLocation } from 'react-router-dom'
import MisEventos from './componentes/eventos/MisEventos'

function App() {
    const location = useLocation()
    const hideBar =
        location.pathname === '/login' || location.pathname === '/registro'
    return (
        <>
            {!hideBar && <BarraSup />}
            <Routes>
                <Route path="/" element={<Navigate to="/login" replace />} />
                <Route path="/login" element={<Login />} />
                <Route path="/registro" element={<Registro />} />
                <Route path="/eventos" element={<ListaEventos />} />
                <Route
<<<<<<< HEAD
                    path="/mis-inscripciones"
                    element={<MisInscripciones />}
=======
                    path="/organizador/mis-eventos"
                    element={<MisEventos />}
>>>>>>> 09f92d15
                />
                <Route path="*" element={<Navigate to="/login" replace />} />
            </Routes>
        </>
    )
}

export default App<|MERGE_RESOLUTION|>--- conflicted
+++ resolved
@@ -21,13 +21,12 @@
                 <Route path="/registro" element={<Registro />} />
                 <Route path="/eventos" element={<ListaEventos />} />
                 <Route
-<<<<<<< HEAD
                     path="/mis-inscripciones"
                     element={<MisInscripciones />}
-=======
+                />
+                <Route
                     path="/organizador/mis-eventos"
                     element={<MisEventos />}
->>>>>>> 09f92d15
                 />
                 <Route path="*" element={<Navigate to="/login" replace />} />
             </Routes>
