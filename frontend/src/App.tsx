import { Routes, Route, Navigate } from 'react-router-dom'
import BarraSup from './componentes/BarraSuperior'
import ListaEventos from './componentes/eventos/ListaEventos'
import Login from './componentes/Login'
import Registro from './componentes/Registro'

<<<<<<< HEAD
import { Routes, Route, Navigate } from 'react-router-dom';
import BarraSup from './componentes/BarraSuperior';
import ListaEventos from './pantallas/ListaEventos';
import Login from './pantallas/Login';
import Registro from './pantallas/Registro';
import PrivateRoute from './componentes/PrivateRoute';
import { useLocation } from 'react-router-dom';
import { useAuth } from './hooks/useAuth';

function App() {
    const location = useLocation();
    const { isAuthenticated } = useAuth();
    const isAuthPage = location.pathname === '/login' || location.pathname === '/registro';
    
=======
import { useLocation } from 'react-router-dom'
import MisEventos from './componentes/eventos/MisEventos'

function App() {
    const location = useLocation()
    const hideBar =
        location.pathname === '/login' || location.pathname === '/registro'
>>>>>>> 09f92d15
    return (
        <>
            {!isAuthPage && <BarraSup />}
            <Routes>
<<<<<<< HEAD
                <Route path="/" element={
                    isAuthenticated ? 
                        <Navigate to="/eventos" replace /> : 
                        <Navigate to="/login" replace state={{ from: location }} />
                } />
                <Route path="/login" element={
                    isAuthenticated ? 
                        <Navigate to="/eventos" replace /> : 
                        <Login />
                } />
                <Route path="/registro" element={
                    isAuthenticated ? 
                        <Navigate to="/eventos" replace /> : 
                        <Registro />
                } />
                <Route path="/eventos" element={
                    <PrivateRoute>
                        <ListaEventos />
                    </PrivateRoute>
                } />
                <Route path="/organizador/new" element={
                    <PrivateRoute>
                        <div>Crear Evento</div>
                    </PrivateRoute>
                } />
                <Route path="/mis-inscripciones" element={
                    <PrivateRoute>
                        <div>Mis Inscripciones</div>
                    </PrivateRoute>
                } />
                <Route path="/admin" element={
                    <PrivateRoute>
                        <div>Admin</div>
                    </PrivateRoute>
                } />
                <Route path="*" element={
                    isAuthenticated ? 
                        <Navigate to="/eventos" replace /> : 
                        <Navigate to="/login" replace state={{ from: location }} />
                } />
=======
                <Route path="/" element={<Navigate to="/login" replace />} />
                <Route path="/login" element={<Login />} />
                <Route path="/registro" element={<Registro />} />
                <Route path="/eventos" element={<ListaEventos />} />
                <Route
                    path="/organizador/mis-eventos"
                    element={<MisEventos />}
                />
                <Route path="*" element={<Navigate to="/login" replace />} />
>>>>>>> 09f92d15
            </Routes>
        </>
    )
}

export default App<|MERGE_RESOLUTION|>--- conflicted
+++ resolved
@@ -4,76 +4,17 @@
 import Login from './componentes/Login'
 import Registro from './componentes/Registro'
 
-<<<<<<< HEAD
-import { Routes, Route, Navigate } from 'react-router-dom';
-import BarraSup from './componentes/BarraSuperior';
-import ListaEventos from './pantallas/ListaEventos';
-import Login from './pantallas/Login';
-import Registro from './pantallas/Registro';
-import PrivateRoute from './componentes/PrivateRoute';
-import { useLocation } from 'react-router-dom';
-import { useAuth } from './hooks/useAuth';
-
-function App() {
-    const location = useLocation();
-    const { isAuthenticated } = useAuth();
-    const isAuthPage = location.pathname === '/login' || location.pathname === '/registro';
-    
-=======
 import { useLocation } from 'react-router-dom'
 import MisEventos from './componentes/eventos/MisEventos'
 
 function App() {
-    const location = useLocation()
-    const hideBar =
-        location.pathname === '/login' || location.pathname === '/registro'
->>>>>>> 09f92d15
+    const location = useLocation();
+    const isAuthPage = location.pathname === '/login' || location.pathname === '/registro';
+    
     return (
         <>
             {!isAuthPage && <BarraSup />}
             <Routes>
-<<<<<<< HEAD
-                <Route path="/" element={
-                    isAuthenticated ? 
-                        <Navigate to="/eventos" replace /> : 
-                        <Navigate to="/login" replace state={{ from: location }} />
-                } />
-                <Route path="/login" element={
-                    isAuthenticated ? 
-                        <Navigate to="/eventos" replace /> : 
-                        <Login />
-                } />
-                <Route path="/registro" element={
-                    isAuthenticated ? 
-                        <Navigate to="/eventos" replace /> : 
-                        <Registro />
-                } />
-                <Route path="/eventos" element={
-                    <PrivateRoute>
-                        <ListaEventos />
-                    </PrivateRoute>
-                } />
-                <Route path="/organizador/new" element={
-                    <PrivateRoute>
-                        <div>Crear Evento</div>
-                    </PrivateRoute>
-                } />
-                <Route path="/mis-inscripciones" element={
-                    <PrivateRoute>
-                        <div>Mis Inscripciones</div>
-                    </PrivateRoute>
-                } />
-                <Route path="/admin" element={
-                    <PrivateRoute>
-                        <div>Admin</div>
-                    </PrivateRoute>
-                } />
-                <Route path="*" element={
-                    isAuthenticated ? 
-                        <Navigate to="/eventos" replace /> : 
-                        <Navigate to="/login" replace state={{ from: location }} />
-                } />
-=======
                 <Route path="/" element={<Navigate to="/login" replace />} />
                 <Route path="/login" element={<Login />} />
                 <Route path="/registro" element={<Registro />} />
@@ -83,7 +24,6 @@
                     element={<MisEventos />}
                 />
                 <Route path="*" element={<Navigate to="/login" replace />} />
->>>>>>> 09f92d15
             </Routes>
         </>
     )
