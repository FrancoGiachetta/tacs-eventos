<<<<<<< HEAD
export function useAuth() {
    const token = localStorage.getItem('token');

    return {
        isAuthenticated: Boolean(token),
        token
    };
}
=======
export function useAuth() {}
>>>>>>> 09f92d15
<|MERGE_RESOLUTION|>--- conflicted
+++ resolved
@@ -1,12 +1,23 @@
-<<<<<<< HEAD
+import { useState, useEffect } from 'react';
+
 export function useAuth() {
-    const token = localStorage.getItem('token');
+    const [isAuthenticated, setIsAuthenticated] = useState(false);
+
+    useEffect(() => {
+        const token = localStorage.getItem('token');
+        const expiresAt = localStorage.getItem('authExpiresAt');
+        
+        if (token && expiresAt) {
+            const now = new Date();
+            const expiration = new Date(expiresAt);
+            setIsAuthenticated(now < expiration);
+        } else {
+            setIsAuthenticated(false);
+        }
+    }, []);
 
     return {
-        isAuthenticated: Boolean(token),
-        token
+        isAuthenticated,
+        token: localStorage.getItem('token'),
     };
-}
-=======
-export function useAuth() {}
->>>>>>> 09f92d15
+}