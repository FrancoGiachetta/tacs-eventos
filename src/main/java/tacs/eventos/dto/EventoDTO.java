package tacs.eventos.dto;

import jakarta.validation.constraints.NotBlank;
import jakarta.validation.constraints.NotNull;

import java.time.LocalDateTime;

public record EventoDTO(@NotBlank String titulo, @NotBlank String descripcion, @NotNull LocalDateTime fechaHoraInicio,
        @NotNull int duracionMinutos, @NotBlank String ubicacion, @NotNull int cupoMaximo, @NotNull double precio,
        @NotBlank String categoria) {
<<<<<<< HEAD
    public static EventoDTO fromEntity(Evento evento) {
        return new EventoDTO(evento.getTitulo(), evento.getDescripcion(), evento.getFechaHoraInicio(),
                evento.getDuracionMinutos(), evento.getUbicacion(), evento.getCupoMaximo(), evento.getPrecio(),
                evento.getCategoria());
    }
=======
>>>>>>> 11fe6e8d
}<|MERGE_RESOLUTION|>--- conflicted
+++ resolved
@@ -8,12 +8,4 @@
 public record EventoDTO(@NotBlank String titulo, @NotBlank String descripcion, @NotNull LocalDateTime fechaHoraInicio,
         @NotNull int duracionMinutos, @NotBlank String ubicacion, @NotNull int cupoMaximo, @NotNull double precio,
         @NotBlank String categoria) {
-<<<<<<< HEAD
-    public static EventoDTO fromEntity(Evento evento) {
-        return new EventoDTO(evento.getTitulo(), evento.getDescripcion(), evento.getFechaHoraInicio(),
-                evento.getDuracionMinutos(), evento.getUbicacion(), evento.getCupoMaximo(), evento.getPrecio(),
-                evento.getCategoria());
-    }
-=======
->>>>>>> 11fe6e8d
 }