--- conflicted
+++ resolved
@@ -4,11 +4,8 @@
 import lombok.AllArgsConstructor;
 import org.modelmapper.ModelMapper;
 import org.springframework.http.HttpStatus;
-<<<<<<< HEAD
 import org.springframework.http.ResponseEntity;
 import org.springframework.security.core.annotation.AuthenticationPrincipal;
-=======
->>>>>>> 8fc73dd9
 import org.springframework.web.bind.annotation.*;
 import org.springframework.web.server.ResponseStatusException;
 import tacs.eventos.dto.*;
@@ -43,14 +40,10 @@
     private final ModelMapper mapper;
 
     @PostMapping
-<<<<<<< HEAD
-    public EventoDTO crearEvento(@AuthenticationPrincipal String email, @RequestBody EventoDTO dto) {
-        var usuario = this.buscarUsuario(email);
-
-=======
     @ResponseStatus(HttpStatus.CREATED)
-    public Evento crearEvento(@Valid @RequestBody EventoDTO dto) {
->>>>>>> 8fc73dd9
+    public EventoDTO crearEvento(@AuthenticationPrincipal String email, @Valid @RequestBody EventoDTO dto) {
+        var usuario = this.buscarUsuario(email);
+
         Evento evento = mapper.map(dto, Evento.class);
         evento.setOrganizador(usuario);
 
@@ -147,7 +140,7 @@
 
         return this.inscripcionesService.buscarInscripcionesDeEvento(evento).stream()
                 .filter((InscripcionEvento i) -> i.getEstado() == EstadoInscripcion.CONFIRMADA)
-                .map((InscripcionEvento i) -> modelMapper.map(i, InscripcionResponse.class)).toList();
+                .map((InscripcionEvento i) -> InscripcionResponse.confirmada(evento.getId())).toList();
     }
 
     /**
