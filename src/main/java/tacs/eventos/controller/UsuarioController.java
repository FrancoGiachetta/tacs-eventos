package tacs.eventos.controller;

import lombok.AllArgsConstructor;
import org.modelmapper.ModelMapper;
import org.springframework.security.core.annotation.AuthenticationPrincipal;
import org.springframework.web.bind.annotation.GetMapping;
import org.springframework.web.bind.annotation.PathVariable;
import org.springframework.web.bind.annotation.RequestMapping;
import org.springframework.web.bind.annotation.RestController;
import tacs.eventos.dto.InscripcionEventoDTO;
import tacs.eventos.dto.InscripcionResponse;
import tacs.eventos.model.Evento;
import tacs.eventos.model.Usuario;
import tacs.eventos.repository.evento.EventosRepository;
import tacs.eventos.service.UsuarioService;

import java.util.List;
import java.util.Optional;

@RestController
@RequestMapping("/api/v1/usuario")
@AllArgsConstructor
public class UsuarioController {

    private final UsuarioService usuarioService;
    private final EventosRepository eventosRepository;

<<<<<<< HEAD
    /**
     * Busca un usuario en base a su email.
     *
     * @param email
     *            email asociado al usuario a buscar.
     *
     * @return datos del usuario. Vacío si no se encuentra el email.
     */
    @GetMapping("/usuarios/{email}")
=======
    @GetMapping("/{email}") // todo eliminar este endpoint
>>>>>>> 011e002f
    public Optional<Usuario> getUsuario(@PathVariable String email) {
        return usuarioService.buscarPorEmail(email);
    }

<<<<<<< HEAD
    /**
     * Retorna las inscripciones de un usuario según su id.
     *
     * @param userId
     *            id del usuario.
     *
     * @return las inscripciones del usuario.
     */
    @GetMapping("/mis-inscripciones/{userId}")
    public List<InscripcionResponse> getMisInscripciones(@PathVariable String userId) {
        return usuarioService.obtenerInscripciones(userId);
=======
    @GetMapping("/mis-inscripciones")
    public List<InscripcionResponse> getMisInscripciones(@AuthenticationPrincipal Usuario usuario) {
        return usuarioService.obtenerInscripciones(usuario.getId());
    }

    @GetMapping("/mis-eventos")
    public List<Evento> getMisEventos(@AuthenticationPrincipal Usuario usuario) {
        return eventosRepository.getEventosPorOrganizador(usuario.getId());
>>>>>>> 011e002f
    }
}<|MERGE_RESOLUTION|>--- conflicted
+++ resolved
@@ -25,7 +25,7 @@
     private final UsuarioService usuarioService;
     private final EventosRepository eventosRepository;
 
-<<<<<<< HEAD
+    @GetMapping("/{email}") // todo eliminar este endpoint
     /**
      * Busca un usuario en base a su email.
      *
@@ -35,14 +35,10 @@
      * @return datos del usuario. Vacío si no se encuentra el email.
      */
     @GetMapping("/usuarios/{email}")
-=======
-    @GetMapping("/{email}") // todo eliminar este endpoint
->>>>>>> 011e002f
     public Optional<Usuario> getUsuario(@PathVariable String email) {
         return usuarioService.buscarPorEmail(email);
     }
 
-<<<<<<< HEAD
     /**
      * Retorna las inscripciones de un usuario según su id.
      *
@@ -54,7 +50,6 @@
     @GetMapping("/mis-inscripciones/{userId}")
     public List<InscripcionResponse> getMisInscripciones(@PathVariable String userId) {
         return usuarioService.obtenerInscripciones(userId);
-=======
     @GetMapping("/mis-inscripciones")
     public List<InscripcionResponse> getMisInscripciones(@AuthenticationPrincipal Usuario usuario) {
         return usuarioService.obtenerInscripciones(usuario.getId());
@@ -63,6 +58,5 @@
     @GetMapping("/mis-eventos")
     public List<Evento> getMisEventos(@AuthenticationPrincipal Usuario usuario) {
         return eventosRepository.getEventosPorOrganizador(usuario.getId());
->>>>>>> 011e002f
     }
 }