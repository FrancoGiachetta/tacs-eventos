--- conflicted
+++ resolved
@@ -13,7 +13,6 @@
     private String token; // UUID aleatorio en texto
     private String userId;
     private Instant expiresAt;
-<<<<<<< HEAD
     private boolean active = true;
 
     public Session() {
@@ -25,10 +24,6 @@
         this.expiresAt = expiresAt;
     }
 
-    public String getToken() {
-        return token;
-    }
-
     public void deactivate() {
         this.active = false;
     }
@@ -36,15 +31,4 @@
     public boolean isActive() {
         return active;
     }
-
-    public String getUserId() {
-        return userId;
-    }
-
-    public Instant getExpiresAt() {
-        return expiresAt;
-    }
-=======
-    private boolean active;
->>>>>>> 3b4d4696
 }