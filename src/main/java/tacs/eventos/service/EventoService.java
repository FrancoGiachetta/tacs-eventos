--- conflicted
+++ resolved
@@ -3,15 +3,9 @@
 import lombok.AllArgsConstructor;
 import org.springframework.stereotype.Service;
 import tacs.eventos.model.Evento;
-<<<<<<< HEAD
-import tacs.eventos.repository.EventosRepository;
-import tacs.eventos.repository.InscripcionesRepository;
-=======
-import tacs.eventos.model.InscripcionEvento;
+import tacs.eventos.repository.FiltroBusqueda;
 import tacs.eventos.repository.evento.EventosRepository;
-import tacs.eventos.repository.FiltroBusqueda;
 import tacs.eventos.repository.inscripcion.InscripcionesRepository;
->>>>>>> 2632a297
 
 import java.util.List;
 import java.util.Optional;
@@ -20,7 +14,6 @@
 @AllArgsConstructor
 public class EventoService {
     private final EventosRepository eventosRepository;
-    private final InscripcionesRepository inscripcionesRepository;
 
     public Evento crearEvento(Evento evento) {
         eventosRepository.guardarEvento(evento);
@@ -35,28 +28,7 @@
         return this.eventosRepository.getEvento(id);
     }
 
-<<<<<<< HEAD
-=======
     public List<Evento> filtrarEventos(List<FiltroBusqueda<Evento>> filtros) {
         return this.eventosRepository.filtrarEventos(filtros);
     }
-
-    public boolean inscribirUsuario(String eventoId, String usuarioId) {
-        Optional<Evento> evt = this.eventosRepository.getEvento(eventoId);
-        var inscripto = evt.map(evento -> evento.agregarParticipante(usuarioId)).orElse(false);
-        if (inscripto) {
-            var inscripcion = new InscripcionEvento(usuarioId, evt.get());
-            this.inscripcionesRepository.guardarInscripcion(inscripcion);
-            this.eventosRepository.guardarEvento(evt.get());
-        }
-        return inscripto;
-    }
-
-    public boolean cancelarInscripcion(String eventoId, String usuarioId) {
-        Optional<Evento> evt = this.eventosRepository.getEvento(eventoId);
-        var cancelado = evt.map(evento -> evento.cancelarParticipante(usuarioId)).orElse(false);
-        evt.ifPresent(this.eventosRepository::guardarEvento);
-        return cancelado;
-    }
->>>>>>> 2632a297
 }