--- conflicted
+++ resolved
@@ -85,11 +85,7 @@
         <dependency>
             <groupId>org.springdoc</groupId>
             <artifactId>springdoc-openapi-starter-webmvc-ui</artifactId>
-<<<<<<< HEAD
             <version>2.7.0</version>
-=======
-            <version>2.3.0</version>
->>>>>>> 47f894f5
         </dependency>
 
         <!-- Test -->
