package tacs.eventos.controller;

import com.fasterxml.jackson.databind.ObjectMapper;
import org.junit.jupiter.api.BeforeEach;
import org.junit.jupiter.api.Nested;
import org.junit.jupiter.api.Test;
import org.springframework.beans.factory.annotation.Autowired;
import org.springframework.boot.test.autoconfigure.web.servlet.AutoConfigureMockMvc;
import org.springframework.boot.test.context.SpringBootTest;
import org.springframework.boot.test.mock.mockito.MockBean;
import org.springframework.context.annotation.Import;
import org.springframework.security.authentication.UsernamePasswordAuthenticationToken;
import org.springframework.security.core.Authentication;
import org.springframework.security.core.context.SecurityContextHolder;
import org.springframework.test.web.servlet.MockMvc;

import tacs.eventos.controller.error.ManejadorDeExcepciones;
import tacs.eventos.dto.InscripcionResponse;
import tacs.eventos.model.evento.Evento;
import tacs.eventos.model.Usuario;
import tacs.eventos.model.Waitlist;
import tacs.eventos.model.inscripcion.EstadoInscripcion;
import tacs.eventos.model.inscripcion.InscripcionEvento;
import tacs.eventos.model.inscripcion.InscripcionFactory;
import tacs.eventos.repository.WaitlistRepository;
import tacs.eventos.repository.evento.EventosRepository;
import tacs.eventos.repository.inscripcion.InscripcionesRepository;
import tacs.eventos.repository.usuario.UsuarioRepository;

import java.time.LocalDateTime;
import java.util.Optional;

import static org.junit.jupiter.api.Assertions.assertDoesNotThrow;
import static org.junit.jupiter.api.Assertions.assertEquals;
import static org.mockito.Mockito.*;
import static org.springframework.test.web.servlet.request.MockMvcRequestBuilders.*;
import static org.springframework.test.web.servlet.result.MockMvcResultMatchers.*;

/**
 * Test funcional del controller + capa de dominio (servicios y modelos), de los endpoints de InscripcionesController.
 * Mockea solamente repositorios.
 */
@SpringBootTest
@Import(ManejadorDeExcepciones.class)
@AutoConfigureMockMvc(addFilters = false)
public class InscripcionesTest {

    @Autowired
    private MockMvc mockMvc;

    @MockBean
    private InscripcionesRepository inscripcionesRepository;

    @MockBean
    private UsuarioRepository usuarioRepository;

    @MockBean
    private EventosRepository eventosRepository;

    @MockBean
    private WaitlistRepository waitlistRepository;

    @Autowired
    private ObjectMapper objectMapper;

    private Usuario u1 = new Usuario("pepe@gmail.com", "asd", null);
    private Usuario u2 = new Usuario("pepe@gmail.com", "asd", null);
    private Usuario organizador = new Usuario("org34@gmail.com", "asd", null);

    private Evento e1 = new Evento("GP de Italia", "FORMULA 1 PIRELLI GRAN PREMIO D'ITALIA 2025",
            LocalDateTime.of(2025, 9, 7, 10, 00), 120, "Monza", 2, 200, "F1");

    @BeforeEach
    void setUp() {
        e1.setOrganizador(organizador);
        when(usuarioRepository.obtenerPorId(u1.getId())).thenReturn(Optional.of(u1));
        when(eventosRepository.getEvento(e1.getId())).thenReturn(Optional.of(e1));
        Authentication auth = new UsernamePasswordAuthenticationToken(u1, null);
        SecurityContextHolder.getContext().setAuthentication(auth);
    }

    @Nested
    class GetInscripcion {
        @Test
        void unUsuarioPuedeVerSuInscripcionConfirmada() throws Exception {
            // Deja al usuario inscripto
            InscripcionEvento i1 = InscripcionFactory.confirmada(u1, e1);
            when(inscripcionesRepository.getInscripcionParaUsuarioYEvento(u1, e1)).thenReturn(Optional.of(i1));
            // Mockea el pedido GET y verifica que retorne 200 OK y la inscripción
            String url = "/api/v1/evento/" + e1.getId() + "/inscripcion/" + u1.getId();
            assertDoesNotThrow(() -> mockMvc.perform(get(url)).andExpect(status().isOk()).andExpect(
                    content().string(objectMapper.writeValueAsString(InscripcionResponse.confirmada(e1.getId())))));
        }

        @Test
        void unUsuarioPuedeVerSuInscripcionEnWaitlist() throws Exception {
            mockearInscripcionEnWatilist(u1, e1);

            // Mockea el pedido GET y verifica que retorne 200 OK y la inscripción
            String url = "/api/v1/evento/" + e1.getId() + "/inscripcion/" + u1.getId();
            assertDoesNotThrow(() -> mockMvc.perform(get(url)).andExpect(status().isOk()).andExpect(
                    content().string(objectMapper.writeValueAsString(InscripcionResponse.enWaitlist(e1.getId())))));
        }

        @Test
        void unUsuarioNoPuedeVerLaInscripcionDeOtroUsuario() throws Exception {
            assertDoesNotThrow(() -> mockMvc.perform(get("/api/v1/evento/" + e1.getId() + "/inscripcion/" + u2.getId()))
                    .andExpect(status().isNotFound()));
        }

        @Test
        void siElEventoNoExisteRetorna404() throws Exception {
<<<<<<< HEAD
            assertDoesNotThrow(
                    () -> mockMvc.perform(get("/api/v1/evento/" + "esteEventoNoExiste" + "/inscripcion/" + u1.getId()))
                            .andExpect(status().isNotFound()).andExpect(status().reason("Evento no encontrado")));
=======
            mockMvc.perform(get("/api/v1/evento/" + "esteEventoNoExiste" + "/inscripcion/" + u1.getId()))
                    .andExpect(status().isNotFound()).andExpect(jsonPath("$.mensaje").value("Evento no encontrado"));
>>>>>>> 693ad3e2
        }
    }

    private Waitlist mockearInscripcionEnWatilist(Usuario u, Evento e) {
        // Crea una waitlist de prueba, en la que está el usuario
        InscripcionEvento i1 = InscripcionFactory.pendiente(u, e);
        Waitlist w1 = new Waitlist(e);
        w1.agregar(i1.getId());
        when(waitlistRepository.waitlist(e)).thenReturn(w1);
        when(inscripcionesRepository.getInscripcionParaUsuarioYEvento(u, e)).thenReturn(Optional.of(i1));
        when(inscripcionesRepository.getInscripcionPorId(i1.getId())).thenReturn(Optional.of(i1));
        return w1;
    }

    @Nested
    class CrearInscripcion {
        @Test
        void unUsuarioSePuedeInscribirDirectamenteAUnEventoConCupo() throws Exception {
            // Waitlist vacía
            Waitlist w1 = new Waitlist(e1);
            when(waitlistRepository.waitlist(e1)).thenReturn(w1);

            // Mockea el pedido POST y verifica que retorne 201 CREATED y la inscripción
            String url = "/api/v1/evento/" + e1.getId() + "/inscripcion/" + u1.getId();
            assertDoesNotThrow(() -> mockMvc.perform(post(url)).andExpect(status().isCreated())
                    .andExpect(header().string("Location", url)));

            // Verifica que se haya guardado la inscripción en el repo
            assertDoesNotThrow(
                    () -> verify(inscripcionesRepository).guardarInscripcion(InscripcionFactory.confirmada(u1, e1)));
        }

        @Test
        void unUsuarioPuedeIngresarALaWaitlistDeUnEventoSinCupo() throws Exception {
            // Crea una waitlist de prueba, vacía
            Waitlist w1 = mock(Waitlist.class);
            when(waitlistRepository.waitlist(e1)).thenReturn(w1);
            // Hace que el evento no tenga cupo
            when(inscripcionesRepository.cantidadInscriptos(e1)).thenReturn(2);
            // Mockea el pedido POST y verifica que retorne 201 CREATED y apunte a la
            // inscripción
            String url = "/api/v1/evento/" + e1.getId() + "/inscripcion/" + u1.getId();

            assertDoesNotThrow(() -> mockMvc.perform(post(url)).andExpect(status().isCreated())
                    .andExpect(header().string("Location", url)));

            verify(inscripcionesRepository).guardarInscripcion(argThat((InscripcionEvento i) -> i.getEvento().equals(e1)
                    && i.getParticipante().equals(u1) && i.estaPendiente()));
            verify(w1, times(1)).agregar(any());
        }

        @Test
        void siElUsuarioYaEstaEnWaitlistNoSeGeneraUnaNuevaInscripcionYRetorna200okYLaInscripcion() throws Exception {
            // Crea una waitlist de prueba, en la que está ese usuario
            mockearInscripcionEnWatilist(u1, e1);

            // Mockea el pedido POST y verifica que retorne SEE OTHER y la inscripción
            String url = "/api/v1/evento/" + e1.getId() + "/inscripcion/" + u1.getId();

            assertDoesNotThrow(() -> mockMvc.perform(post(url)).andExpect(status().isSeeOther())
                    .andExpect(header().string("Location", url)));

            // Verifica que no se haya creado ninguna inscripción
            assertDoesNotThrow(() -> verify(inscripcionesRepository, never()).guardarInscripcion(any()));
        }

        @Test
        void siElUsuarioNoExisteMuestraElErrorYNoRealizaLaInscripcion() throws Exception {
            mockMvc.perform(post("/api/v1/evento/" + e1.getId() + "/inscripcion/" + "esteUsuarioNoExiste"))
                    .andExpect(status().isForbidden())
                    .andExpect(jsonPath("$.mensaje").value("Solamente pueden crear una inscripción "
                            + "el usuario que se va a inscribir, o el organizador del evento"));

            verify(inscripcionesRepository, never()).guardarInscripcion(any());
        }

        @Test
        void siElEventoNoExisteMuestraElErrorYNoRealizaLaInscripcion() throws Exception {
            mockMvc.perform(post("/api/v1/evento/" + "esteEventoNoExiste" + "/inscripcion/" + u1.getId()))
                    .andExpect(status().isNotFound()).andExpect(jsonPath("$.mensaje").value("Evento no encontrado"));

            assertDoesNotThrow(() -> verifyNoInteractions(inscripcionesRepository));
        }

    }

    @Nested
    class CancelacionDeInscripcion {
        @Test
        void unUsuarioPuedeCancelarSuInscripcionConfirmada() throws Exception {
            // Waitlist vacía
            Waitlist w1 = new Waitlist(e1);
            when(waitlistRepository.waitlist(e1)).thenReturn(w1);

            // Deja al usuario inscripto
            InscripcionEvento i1 = InscripcionFactory.confirmada(u1, e1);
            when(inscripcionesRepository.getInscripcionParaUsuarioYEvento(u1, e1)).thenReturn(Optional.of(i1));

            mockMvc.perform(delete("/api/v1/evento/" + e1.getId() + "/inscripcion/" + u1.getId()));

            assertEquals(EstadoInscripcion.CANCELADA, i1.getEstado());
        }

        @Test
        void unOrganizadorPuedeCancelarLaInscripcionDeUnUsuario() throws Exception {
            // Cambia el usuario autenticado por el organizador
            Authentication auth = new UsernamePasswordAuthenticationToken(organizador, null);
            SecurityContextHolder.getContext().setAuthentication(auth);

            // Waitlist vacía
            Waitlist w1 = new Waitlist(e1);
            when(waitlistRepository.waitlist(e1)).thenReturn(w1);

            // Deja al usuario inscripto
            InscripcionEvento i1 = InscripcionFactory.confirmada(u1, e1);
            when(inscripcionesRepository.getInscripcionParaUsuarioYEvento(u1, e1)).thenReturn(Optional.of(i1));

            mockMvc.perform(delete("/api/v1/evento/" + e1.getId() + "/inscripcion/" + u1.getId()));

            assertEquals(EstadoInscripcion.CANCELADA, i1.getEstado());
        }

        @Test
        void unUsuarioNoPuedeCancelarLaInscripcionDeOtroUsuario() throws Exception {
            // Deja al usuario 2 inscripto
            InscripcionEvento i1 = InscripcionFactory.confirmada(u2, e1);
            when(inscripcionesRepository.getInscripcionParaUsuarioYEvento(u2, e1)).thenReturn(Optional.of(i1));

            mockMvc.perform(delete("/api/v1/evento/" + e1.getId() + "/inscripcion/" + u2.getId()))
                    .andExpect(status().isNoContent());

            assertEquals(EstadoInscripcion.CONFIRMADA, i1.getEstado());
            assertDoesNotThrow(() -> verifyNoInteractions(inscripcionesRepository, waitlistRepository));
        }

        @Test
        void unUsuarioPuedeCancelarSuInscripcionEnWaitlist() throws Exception {
            // Crea una waitlist de prueba, en la que está ese usuario
            mockearInscripcionEnWatilist(u1, e1);

            mockMvc.perform(delete("/api/v1/evento/" + e1.getId() + "/inscripcion/" + u1.getId()))
                    .andExpect(status().isNoContent());

            assertEquals(EstadoInscripcion.CANCELADA,
                    inscripcionesRepository.getInscripcionParaUsuarioYEvento(u1, e1).get().getEstado());
        }

        @Test
        void siElUsuarioNoExisteNoHaceNada() throws Exception {
            mockMvc.perform(delete("/api/v1/evento/" + e1.getId() + "/inscripcion/" + "esteUsuarioNoExiste"))
                    .andExpect(status().isNoContent());

            assertDoesNotThrow(() -> verifyNoInteractions(inscripcionesRepository, waitlistRepository));
        }

        @Test
        void siElEventoNoExisteRetorna404NotFound() throws Exception {
            mockMvc.perform(delete("/api/v1/evento/" + "esteEventoNoExiste" + "/inscripcion/" + u1.getId()))
                    .andExpect(status().isNotFound()).andExpect(jsonPath("$.mensaje").value("Evento no encontrado"));

            assertDoesNotThrow(() -> verifyNoInteractions(inscripcionesRepository, waitlistRepository));
        }
    }

    @Nested
    class PromocionDesdeWaitlistAlAbrirseLugar {

        private InscripcionEvento i1;

        @BeforeEach
        void setUp() {
            // Deja al usuario 1 inscripto
            i1 = InscripcionFactory.confirmada(u1, e1);
            when(inscripcionesRepository.getInscripcionParaUsuarioYEvento(u1, e1)).thenReturn(Optional.of(i1));
        }

        @Test
        void siLaInscripcionEnWaitlistFueCanceladaNoSePromueve() throws Exception {
            // TODO: testear cuando se haya hecho la base y Redis
        }

        @Test
        void alCancelarUnaInscripcionConfirmadaSePromueveAlPrimeroDeLaWaitlist() throws Exception {
            // Crea una waitlist de prueba, en la que está el usuario 2
            Waitlist w1 = mockearInscripcionEnWatilist(u2, e1);

            // Cancela la inscripción del usuario 1
            mockMvc.perform(delete("/api/v1/evento/" + e1.getId() + "/inscripcion/" + u1.getId()));

            // Chequea que la waitlist haya quedado vacía
            assertEquals(0, w1.cantidadEnCola());
<<<<<<< HEAD
            // Chequea que el usuario 2 haya quedado inscripto (chequea con una inscripción directa. En realidad sería
            // una inscripción desde waitlist, no directa, pero como el id de inscripción es (usuario, evento), sirve
            // igual.
            assertDoesNotThrow(
                    () -> verify(inscripcionesRepository).guardarInscripcion(InscripcionFactory.confirmada(u2, e1)));
=======
            // El test ya no puede verificar fácilmente el cambio de estado porque usamos mocks
            // Pero al menos verifica que se llamaron los métodos correctos
            verify(inscripcionesRepository).cantidadInscriptos(e1);
            verify(inscripcionesRepository).getInscripcionPorId(any(String.class));
>>>>>>> 693ad3e2
        }

        @Test
        void sePuedeCancelarUnaInscripcionAunqueNoHayaNadieEnLaWaitlistParaSerPromovido() throws Exception {
            // La waitlist está vacía
            when(waitlistRepository.waitlist(e1)).thenReturn(new Waitlist(e1));

            mockMvc.perform(delete("/api/v1/evento/" + e1.getId() + "/inscripcion/" + u1.getId()));

            assertEquals(EstadoInscripcion.CANCELADA, i1.getEstado());
        }
    }

}<|MERGE_RESOLUTION|>--- conflicted
+++ resolved
@@ -31,6 +31,7 @@
 import java.util.Optional;
 
 import static org.junit.jupiter.api.Assertions.assertDoesNotThrow;
+import static org.junit.jupiter.api.Assertions.assertDoesNotThrow;
 import static org.junit.jupiter.api.Assertions.assertEquals;
 import static org.mockito.Mockito.*;
 import static org.springframework.test.web.servlet.request.MockMvcRequestBuilders.*;
@@ -110,14 +111,9 @@
 
         @Test
         void siElEventoNoExisteRetorna404() throws Exception {
-<<<<<<< HEAD
-            assertDoesNotThrow(
-                    () -> mockMvc.perform(get("/api/v1/evento/" + "esteEventoNoExiste" + "/inscripcion/" + u1.getId()))
-                            .andExpect(status().isNotFound()).andExpect(status().reason("Evento no encontrado")));
-=======
-            mockMvc.perform(get("/api/v1/evento/" + "esteEventoNoExiste" + "/inscripcion/" + u1.getId()))
-                    .andExpect(status().isNotFound()).andExpect(jsonPath("$.mensaje").value("Evento no encontrado"));
->>>>>>> 693ad3e2
+            assertDoesNotThrow(() -> mockMvc
+                    .perform(get("/api/v1/evento/" + "esteEventoNoExiste" + "/inscripcion/" + u1.getId()))
+                    .andExpect(status().isNotFound()).andExpect(jsonPath("$.mensaje").value("Evento no encontrado")));
         }
     }
 
@@ -309,18 +305,13 @@
 
             // Chequea que la waitlist haya quedado vacía
             assertEquals(0, w1.cantidadEnCola());
-<<<<<<< HEAD
-            // Chequea que el usuario 2 haya quedado inscripto (chequea con una inscripción directa. En realidad sería
-            // una inscripción desde waitlist, no directa, pero como el id de inscripción es (usuario, evento), sirve
-            // igual.
-            assertDoesNotThrow(
-                    () -> verify(inscripcionesRepository).guardarInscripcion(InscripcionFactory.confirmada(u2, e1)));
-=======
             // El test ya no puede verificar fácilmente el cambio de estado porque usamos mocks
             // Pero al menos verifica que se llamaron los métodos correctos
-            verify(inscripcionesRepository).cantidadInscriptos(e1);
-            verify(inscripcionesRepository).getInscripcionPorId(any(String.class));
->>>>>>> 693ad3e2
+
+            assertDoesNotThrow(() -> {
+                verify(inscripcionesRepository).cantidadInscriptos(e1);
+                verify(inscripcionesRepository).getInscripcionPorId(any(String.class));
+            });
         }
 
         @Test
