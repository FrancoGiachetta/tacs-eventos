--- conflicted
+++ resolved
@@ -15,32 +15,28 @@
 import org.springframework.security.core.context.SecurityContextHolder;
 import org.springframework.test.context.ActiveProfiles;
 import org.springframework.test.web.servlet.MockMvc;
-<<<<<<< HEAD
 import org.testcontainers.junit.jupiter.Testcontainers;
 import tacs.eventos.config.TestMongoConfiguration;
-=======
-
+import tacs.eventos.config.TestRedisConfiguration;
 import tacs.eventos.controller.error.ManejadorDeExcepciones;
->>>>>>> 6d4e4cc7
 import tacs.eventos.dto.InscripcionResponse;
+import tacs.eventos.model.Usuario;
 import tacs.eventos.model.evento.Evento;
-import tacs.eventos.model.Usuario;
 import tacs.eventos.model.inscripcion.EstadoInscripcion;
 import tacs.eventos.model.inscripcion.InscripcionEvento;
 import tacs.eventos.model.inscripcion.InscripcionFactory;
+import tacs.eventos.model.waitlist.Waitlist;
 import tacs.eventos.model.waitlist.WaitlistEnMemoriaCompartida;
 import tacs.eventos.repository.evento.EventosRepository;
 import tacs.eventos.repository.inscripcion.InscripcionesRepository;
 import tacs.eventos.repository.usuario.UsuarioRepository;
 import tacs.eventos.service.WaitlistService;
 import tacs.eventos.service.inscripciones.CupoEventoService;
-import tacs.eventos.config.TestRedisConfiguration;
 
 import java.time.LocalDateTime;
 import java.util.LinkedList;
 import java.util.Optional;
 
-import static org.junit.jupiter.api.Assertions.assertDoesNotThrow;
 import static org.junit.jupiter.api.Assertions.assertDoesNotThrow;
 import static org.junit.jupiter.api.Assertions.assertEquals;
 import static org.mockito.Mockito.*;
@@ -52,10 +48,9 @@
  * Mockea solamente repositorios.
  */
 @SpringBootTest
-@Import(ManejadorDeExcepciones.class)
 @AutoConfigureMockMvc(addFilters = false)
 @TestInstance(TestInstance.Lifecycle.PER_CLASS)
-@Import({ TestRedisConfiguration.class, TestMongoConfiguration.class })
+@Import({TestRedisConfiguration.class, TestMongoConfiguration.class, ManejadorDeExcepciones.class})
 @ActiveProfiles("test")
 @Testcontainers
 public class InscripcionesTest {
@@ -163,31 +158,8 @@
                     .andExpect(header().string("Location", url)));
 
             // Verifica que se haya guardado la inscripción en el repo
-<<<<<<< HEAD
-            verify(inscripcionesRepository).save(InscripcionFactory.confirmada(u1, e1));
-=======
             assertDoesNotThrow(
-                    () -> verify(inscripcionesRepository).guardarInscripcion(InscripcionFactory.confirmada(u1, e1)));
-        }
-
-        @Test
-        void unUsuarioPuedeIngresarALaWaitlistDeUnEventoSinCupo() throws Exception {
-            // Crea una waitlist de prueba, vacía
-            Waitlist w1 = mock(Waitlist.class);
-            when(waitlistRepository.waitlist(e1)).thenReturn(w1);
-            // Hace que el evento no tenga cupo
-            when(inscripcionesRepository.cantidadInscriptos(e1)).thenReturn(2);
-            // Mockea el pedido POST y verifica que retorne 201 CREATED y apunte a la
-            // inscripción
-            String url = "/api/v1/evento/" + e1.getId() + "/inscripcion/" + u1.getId();
-
-            assertDoesNotThrow(() -> mockMvc.perform(post(url)).andExpect(status().isCreated())
-                    .andExpect(header().string("Location", url)));
-
-            verify(inscripcionesRepository).guardarInscripcion(argThat((InscripcionEvento i) -> i.getEvento().equals(e1)
-                    && i.getParticipante().equals(u1) && i.estaPendiente()));
-            verify(w1, times(1)).agregar(any());
->>>>>>> 6d4e4cc7
+                    () -> verify(inscripcionesRepository).save(InscripcionFactory.confirmada(u1, e1)));
         }
 
         // todo: arreglar este test
@@ -215,11 +187,7 @@
                     .andExpect(header().string("Location", url)));
 
             // Verifica que no se haya creado ninguna inscripción
-<<<<<<< HEAD
-            verify(inscripcionesRepository, never()).save(any());
-=======
-            assertDoesNotThrow(() -> verify(inscripcionesRepository, never()).guardarInscripcion(any()));
->>>>>>> 6d4e4cc7
+            assertDoesNotThrow(() -> verify(inscripcionesRepository, never()).save(any()));
         }
 
         @Test
@@ -290,11 +258,7 @@
                     .andExpect(status().isNoContent());
 
             assertEquals(EstadoInscripcion.CONFIRMADA, i1.getEstado());
-<<<<<<< HEAD
-            verifyNoInteractions(inscripcionesRepository, waitlistService);
-=======
-            assertDoesNotThrow(() -> verifyNoInteractions(inscripcionesRepository, waitlistRepository));
->>>>>>> 6d4e4cc7
+            assertDoesNotThrow(() -> verifyNoInteractions(inscripcionesRepository, waitlistService));
         }
 
         @Test
@@ -314,11 +278,7 @@
             mockMvc.perform(delete("/api/v1/evento/" + e1.getId() + "/inscripcion/" + "esteUsuarioNoExiste"))
                     .andExpect(status().isNoContent());
 
-<<<<<<< HEAD
-            verifyNoInteractions(inscripcionesRepository, waitlistService);
-=======
-            assertDoesNotThrow(() -> verifyNoInteractions(inscripcionesRepository, waitlistRepository));
->>>>>>> 6d4e4cc7
+            assertDoesNotThrow(() -> verifyNoInteractions(inscripcionesRepository, waitlistService));
         }
 
         @Test
@@ -326,11 +286,7 @@
             mockMvc.perform(delete("/api/v1/evento/" + "esteEventoNoExiste" + "/inscripcion/" + u1.getId()))
                     .andExpect(status().isNotFound()).andExpect(jsonPath("$.mensaje").value("Evento no encontrado"));
 
-<<<<<<< HEAD
-            verifyNoInteractions(inscripcionesRepository, waitlistService);
-=======
-            assertDoesNotThrow(() -> verifyNoInteractions(inscripcionesRepository, waitlistRepository));
->>>>>>> 6d4e4cc7
+            assertDoesNotThrow(() -> verifyNoInteractions(inscripcionesRepository, waitlistService));
         }
     }
 
@@ -373,28 +329,17 @@
         @Test
         void alCancelarUnaInscripcionConfirmadaSePromueveAlPrimeroDeLaWaitlist() throws Exception {
             // Crea una waitlist de prueba, en la que está el usuario 2
-            WaitlistEnMemoriaCompartida w1 = mockearInscripcionEnWatilist(u2, e1);
+            Waitlist w1 = mockearInscripcionEnWatilist(u2, e1);
 
             // Cancela la inscripción del usuario 1
             mockMvc.perform(delete("/api/v1/evento/" + e1.getId() + "/inscripcion/" + u1.getId()));
 
             // Chequea que la waitlist haya quedado vacía
-<<<<<<< HEAD
             assertEquals(Optional.empty(), w1.proxima());
             // Chequea que el usuario 2 haya quedado inscripto (chequea con una inscripción directa. En realidad sería
             // una inscripción desde waitlist, no directa, pero como el id de inscripción es (usuario, evento), sirve
             // igual.
             verify(inscripcionesRepository).save(InscripcionFactory.confirmada(u2, e1));
-=======
-            assertEquals(0, w1.cantidadEnCola());
-            // El test ya no puede verificar fácilmente el cambio de estado porque usamos mocks
-            // Pero al menos verifica que se llamaron los métodos correctos
-
-            assertDoesNotThrow(() -> {
-                verify(inscripcionesRepository).cantidadInscriptos(e1);
-                verify(inscripcionesRepository).getInscripcionPorId(any(String.class));
-            });
->>>>>>> 6d4e4cc7
         }
 
         @Test
