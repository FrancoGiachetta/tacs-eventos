package tacs.eventos.controller;

import static org.mockito.Mockito.*;
import static org.junit.jupiter.api.Assertions.*;

import org.junit.jupiter.api.BeforeEach;
import org.junit.jupiter.api.Test;
import org.mockito.InjectMocks;
import org.mockito.Mock;
import org.mockito.MockitoAnnotations;
import org.springframework.http.ResponseEntity;

import tacs.eventos.service.EstadisticaService;
import tacs.eventos.service.SessionService;
import tacs.eventos.service.EventoService;
import tacs.eventos.service.UsuarioService;
import tacs.eventos.model.Usuario;
import tacs.eventos.controller.error.handlers.AccesoDenegadoHandler;
import tacs.eventos.model.RolUsuario;
import java.util.Optional;
import java.util.Set;

class EstadisticasControllerTest {

    @Mock
    private EstadisticaService estadisticaService;

    @Mock
    private SessionService sessionService;

    @Mock
    private EventoService eventoService;

    @Mock
    private UsuarioService usuarioService;

    @InjectMocks
    private EstadisticasController controller;

    private final String VALID_AUTH_HEADER = "Bearer valid-admin-token";
    private Usuario adminUser;

    @BeforeEach
    void setUp() {
        MockitoAnnotations.openMocks(this);

        // Setup admin user mock
        adminUser = new Usuario("admin@test.com", "hashedPassword", Set.of(RolUsuario.ADMIN));

        // Mock session service to return admin user for valid token
        when(sessionService.validate("valid-admin-token")).thenReturn(Optional.of(adminUser));
    }

    @Test
    void testCantidadEventos() throws Exception {
        when(estadisticaService.cantidadEventos()).thenReturn(10);

        ResponseEntity<Integer> response = controller.cantidadEventos(VALID_AUTH_HEADER);

        assertEquals(200, response.getStatusCode().value());
        assertEquals(10, response.getBody());
        assertDoesNotThrow(() -> verify(estadisticaService).cantidadEventos());
    }

    @Test
    void testCantidadInscripciones() {
        when(estadisticaService.cantidadInscripciones()).thenReturn(20);

        ResponseEntity<Integer> response = controller.cantidadInscripciones(VALID_AUTH_HEADER);

        assertEquals(200, response.getStatusCode().value());
        assertEquals(20, response.getBody());
        assertDoesNotThrow(() -> verify(estadisticaService).cantidadInscripciones());
    }

    @Test
    void testTasaConversionWL() {
        String eventoId = "123";
        when(estadisticaService.calcularTasaConversionWL(eventoId)).thenReturn(50);

        ResponseEntity<Integer> response = controller.tasaConversionWL(eventoId, VALID_AUTH_HEADER);

        assertEquals(200, response.getStatusCode().value());
        assertEquals(50, response.getBody());
        assertDoesNotThrow(() -> verify(estadisticaService).calcularTasaConversionWL(eventoId));
    }

    @Test
    void testCantidadEventos_Unauthorized() throws Exception {
        // Mock invalid token
        when(sessionService.validate("invalid-token")).thenReturn(Optional.empty());

        assertThrows(AccesoDenegadoHandler.class, () -> controller.cantidadInscripciones("Bearer regular-token"));
        verify(estadisticaService, never()).cantidadEventos();
    }

    @Test
    void testCantidadInscripciones_Unauthorized() {
        // Mock non-admin user
        Usuario regularUser = new Usuario("user@test.com", "hashedPassword", Set.of(RolUsuario.USUARIO));
        when(sessionService.validate("regular-token")).thenReturn(Optional.of(regularUser));

        assertThrows(AccesoDenegadoHandler.class, () -> controller.cantidadInscripciones("Bearer regular-token"));

<<<<<<< HEAD
        assertEquals(403, response.getStatusCode().value());
        verify(estadisticaService, never()).cantidadInscripciones();
=======
        verify(estadisticaService, never()).cantidadInscribiciones();
>>>>>>> 693ad3e2
    }
}<|MERGE_RESOLUTION|>--- conflicted
+++ resolved
@@ -101,12 +101,6 @@
         when(sessionService.validate("regular-token")).thenReturn(Optional.of(regularUser));
 
         assertThrows(AccesoDenegadoHandler.class, () -> controller.cantidadInscripciones("Bearer regular-token"));
-
-<<<<<<< HEAD
-        assertEquals(403, response.getStatusCode().value());
         verify(estadisticaService, never()).cantidadInscripciones();
-=======
-        verify(estadisticaService, never()).cantidadInscribiciones();
->>>>>>> 693ad3e2
     }
 }