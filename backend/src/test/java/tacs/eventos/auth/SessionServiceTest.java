package tacs.eventos.auth;

import static org.junit.jupiter.api.Assertions.*;
import static org.mockito.Mockito.*;

import java.time.Instant;
import java.util.Optional;
import java.util.Set;

import org.junit.jupiter.api.BeforeEach;
import org.junit.jupiter.api.Nested;
import org.junit.jupiter.api.Test;
import org.junit.jupiter.api.TestInstance;
import org.springframework.boot.test.autoconfigure.web.servlet.AutoConfigureMockMvc;
import org.springframework.boot.test.context.SpringBootTest;
import org.springframework.context.annotation.Import;
import org.springframework.security.crypto.password.PasswordEncoder;

import tacs.eventos.model.RolUsuario;
import tacs.eventos.model.Session;
import tacs.eventos.model.Usuario;
import tacs.eventos.repository.sesion.SessionRepository;
import tacs.eventos.repository.usuario.UsuarioRepository;
import tacs.eventos.service.SessionService;
import org.springframework.test.context.ActiveProfiles;
import org.testcontainers.junit.jupiter.Testcontainers;
import tacs.eventos.config.TestRedisConfiguration;
import tacs.eventos.config.TestMongoConfiguration;

@SpringBootTest
@AutoConfigureMockMvc(addFilters = false)
@TestInstance(TestInstance.Lifecycle.PER_CLASS)
@Import({ TestRedisConfiguration.class, TestMongoConfiguration.class })
@ActiveProfiles("test")
@Testcontainers
class SessionServiceTest {

    private UsuarioRepository usuarios;
    private SessionRepository sesiones;
    private PasswordEncoder encoder;
    private SessionService service;

    @BeforeEach
    void setUp() {
        this.usuarios = mock(UsuarioRepository.class);
        this.sesiones = mock(SessionRepository.class);
        this.encoder = mock(PasswordEncoder.class);
        this.service = new SessionService(usuarios, sesiones, encoder, 30);

        var u = new Usuario("user@mail.com", "hash", Set.of(RolUsuario.USUARIO));
<<<<<<< HEAD
        when(usuarios.findByEmail("user@mail.com")).thenReturn(Optional.of(u));
=======
        when(usuarios.obtenerPorEmail("user@mail.com")).thenReturn(Optional.of(u));
        when(usuarios.obtenerPorEmail("userNoExiste@mail.com")).thenReturn(Optional.empty());
>>>>>>> 6d4e4cc7
        when(encoder.matches("pass", "hash")).thenReturn(true);

    }

    @Test
    void login_ok_creaSessionYGuarda() {
        when(sesiones.save(any(Session.class))).thenAnswer(inv -> inv.getArgument(0));

        var out = service.login("user@mail.com", "pass");

        assertTrue(out.isPresent());
        verify(sesiones, times(1)).save(any(Session.class));
        assertNotNull(out.get().getToken());
        assertTrue(out.get().getExpiresAt().isAfter(Instant.now()));
    }

    @Test
    void login_mailInexistente_vacio() {
<<<<<<< HEAD
        when(usuarios.findByEmail("user@mail.com")).thenReturn(Optional.empty());
        var out = service.login("user@mail.com", "pass");
=======
        var out = service.login("userNoExiste@mail.com", "pass");
>>>>>>> 6d4e4cc7
        assertTrue(out.isEmpty());
        verifyNoInteractions(sesiones);
    }

    @Test
    void login_contraseniaIncorrecta_vacio() {
<<<<<<< HEAD
        var usuario = new Usuario("user@mail.com", "otraClave", Set.of()); // la clave real es "otraClave"
        when(usuarios.findByEmail("user@mail.com")).thenReturn(Optional.of(usuario));

        var out = service.login("user@mail.com", "pass"); // intento con clave "pass"
=======
        var out = service.login("user@mail.com", "otraClave"); // intento con clave "pass"
>>>>>>> 6d4e4cc7

        assertTrue(out.isEmpty());
        // nunca debería intentar guardar una sesión si la clave está mal
        verifyNoInteractions(sesiones);
    }

<<<<<<< HEAD
    @Test
    void validate_activoYNoExpirado_devuelveUsuario() {
        var u = new Usuario("a@b.com", "h", Set.of(RolUsuario.USUARIO));
        var s = new Session("tok", u.getId(), Instant.now().plusSeconds(300));

        when(sesiones.findByToken("tok")).thenReturn(Optional.of(s));
        when(usuarios.findById(u.getId())).thenReturn(Optional.of(u));

        var out = service.validate("tok");
        assertTrue(out.isPresent());
        assertEquals("a@b.com", out.get().getEmail());
    }

    @Test
    void validate_expirado_vacio() {
        var u = new Usuario("a@b.com", "h", Set.of(RolUsuario.USUARIO));
        var s = new Session("tok", u.getId(), Instant.now().minusSeconds(1));

        when(sesiones.findByToken("tok")).thenReturn(Optional.of(s));

        var out = service.validate("tok");
        assertTrue(out.isEmpty());
    }

    @Test
    void logout_sesionValidaLuegoInvalida_repoReal() {
        var usuario = new Usuario("user@mail.com", "pass", Set.of());
        var s = new Session("t1", usuario.getId(), Instant.now().plusSeconds(300));

        when(sesiones.findByToken("t1")).thenReturn(Optional.of(s));
        when(usuarios.findById(usuario.getId())).thenReturn(Optional.of(usuario));

        // Comprobar que es válida
        assertTrue(service.validate("t1").isPresent());

        // Logout
        service.logout("t1");

        // Ahora debe ser inválida
        assertTrue(service.validate("t1").isEmpty());
=======
    @Nested
    class TestsSesiones {

        @BeforeEach
        void setUpSessions() {
            var u2 = new Usuario("a@b.com", "h", Set.of(RolUsuario.USUARIO));
            var s = new Session("tok", u2.getId(), Instant.now().plusSeconds(300));
            var sExp = new Session("tokExp", u2.getId(), Instant.now().minusSeconds(1));

            when(usuarios.obtenerPorId(u2.getId())).thenReturn(Optional.of(u2));
            when(sesiones.findByToken("tok")).thenReturn(Optional.of(s));
            when(sesiones.findByToken("tokExp")).thenReturn(Optional.of(sExp));
        }

        @Test
        void validate_activoYNoExpirado_devuelveUsuario() {
            var out = service.validate("tok");
            assertTrue(out.isPresent());
            assertEquals("a@b.com", out.get().getEmail());
        }

        @Test
        void validate_expirado_vacio() {
            var out = service.validate("tokExp");
            assertTrue(out.isEmpty());
        }

        @Test
        void logout_sesionValidaLuegoInvalida_repoReal() {
            // Comprobar que es válida
            assertTrue(service.validate("tok").isPresent());

            // Logout
            service.logout("tok");

            // Ahora debe ser inválida
            assertTrue(service.validate("tok").isEmpty());
        }
>>>>>>> 6d4e4cc7
    }
}<|MERGE_RESOLUTION|>--- conflicted
+++ resolved
@@ -1,11 +1,4 @@
 package tacs.eventos.auth;
-
-import static org.junit.jupiter.api.Assertions.*;
-import static org.mockito.Mockito.*;
-
-import java.time.Instant;
-import java.util.Optional;
-import java.util.Set;
 
 import org.junit.jupiter.api.BeforeEach;
 import org.junit.jupiter.api.Nested;
@@ -15,22 +8,28 @@
 import org.springframework.boot.test.context.SpringBootTest;
 import org.springframework.context.annotation.Import;
 import org.springframework.security.crypto.password.PasswordEncoder;
-
+import org.springframework.test.context.ActiveProfiles;
+import org.testcontainers.junit.jupiter.Testcontainers;
+import tacs.eventos.config.TestMongoConfiguration;
+import tacs.eventos.config.TestRedisConfiguration;
 import tacs.eventos.model.RolUsuario;
 import tacs.eventos.model.Session;
 import tacs.eventos.model.Usuario;
 import tacs.eventos.repository.sesion.SessionRepository;
 import tacs.eventos.repository.usuario.UsuarioRepository;
 import tacs.eventos.service.SessionService;
-import org.springframework.test.context.ActiveProfiles;
-import org.testcontainers.junit.jupiter.Testcontainers;
-import tacs.eventos.config.TestRedisConfiguration;
-import tacs.eventos.config.TestMongoConfiguration;
+
+import java.time.Instant;
+import java.util.Optional;
+import java.util.Set;
+
+import static org.junit.jupiter.api.Assertions.*;
+import static org.mockito.Mockito.*;
 
 @SpringBootTest
 @AutoConfigureMockMvc(addFilters = false)
 @TestInstance(TestInstance.Lifecycle.PER_CLASS)
-@Import({ TestRedisConfiguration.class, TestMongoConfiguration.class })
+@Import({TestRedisConfiguration.class, TestMongoConfiguration.class})
 @ActiveProfiles("test")
 @Testcontainers
 class SessionServiceTest {
@@ -48,14 +47,9 @@
         this.service = new SessionService(usuarios, sesiones, encoder, 30);
 
         var u = new Usuario("user@mail.com", "hash", Set.of(RolUsuario.USUARIO));
-<<<<<<< HEAD
         when(usuarios.findByEmail("user@mail.com")).thenReturn(Optional.of(u));
-=======
-        when(usuarios.obtenerPorEmail("user@mail.com")).thenReturn(Optional.of(u));
-        when(usuarios.obtenerPorEmail("userNoExiste@mail.com")).thenReturn(Optional.empty());
->>>>>>> 6d4e4cc7
+        when(usuarios.findByEmail("userNoExiste@mail.com")).thenReturn(Optional.empty());
         when(encoder.matches("pass", "hash")).thenReturn(true);
-
     }
 
     @Test
@@ -72,74 +66,20 @@
 
     @Test
     void login_mailInexistente_vacio() {
-<<<<<<< HEAD
-        when(usuarios.findByEmail("user@mail.com")).thenReturn(Optional.empty());
-        var out = service.login("user@mail.com", "pass");
-=======
         var out = service.login("userNoExiste@mail.com", "pass");
->>>>>>> 6d4e4cc7
         assertTrue(out.isEmpty());
         verifyNoInteractions(sesiones);
     }
 
     @Test
     void login_contraseniaIncorrecta_vacio() {
-<<<<<<< HEAD
-        var usuario = new Usuario("user@mail.com", "otraClave", Set.of()); // la clave real es "otraClave"
-        when(usuarios.findByEmail("user@mail.com")).thenReturn(Optional.of(usuario));
-
-        var out = service.login("user@mail.com", "pass"); // intento con clave "pass"
-=======
         var out = service.login("user@mail.com", "otraClave"); // intento con clave "pass"
->>>>>>> 6d4e4cc7
 
         assertTrue(out.isEmpty());
         // nunca debería intentar guardar una sesión si la clave está mal
         verifyNoInteractions(sesiones);
     }
 
-<<<<<<< HEAD
-    @Test
-    void validate_activoYNoExpirado_devuelveUsuario() {
-        var u = new Usuario("a@b.com", "h", Set.of(RolUsuario.USUARIO));
-        var s = new Session("tok", u.getId(), Instant.now().plusSeconds(300));
-
-        when(sesiones.findByToken("tok")).thenReturn(Optional.of(s));
-        when(usuarios.findById(u.getId())).thenReturn(Optional.of(u));
-
-        var out = service.validate("tok");
-        assertTrue(out.isPresent());
-        assertEquals("a@b.com", out.get().getEmail());
-    }
-
-    @Test
-    void validate_expirado_vacio() {
-        var u = new Usuario("a@b.com", "h", Set.of(RolUsuario.USUARIO));
-        var s = new Session("tok", u.getId(), Instant.now().minusSeconds(1));
-
-        when(sesiones.findByToken("tok")).thenReturn(Optional.of(s));
-
-        var out = service.validate("tok");
-        assertTrue(out.isEmpty());
-    }
-
-    @Test
-    void logout_sesionValidaLuegoInvalida_repoReal() {
-        var usuario = new Usuario("user@mail.com", "pass", Set.of());
-        var s = new Session("t1", usuario.getId(), Instant.now().plusSeconds(300));
-
-        when(sesiones.findByToken("t1")).thenReturn(Optional.of(s));
-        when(usuarios.findById(usuario.getId())).thenReturn(Optional.of(usuario));
-
-        // Comprobar que es válida
-        assertTrue(service.validate("t1").isPresent());
-
-        // Logout
-        service.logout("t1");
-
-        // Ahora debe ser inválida
-        assertTrue(service.validate("t1").isEmpty());
-=======
     @Nested
     class TestsSesiones {
 
@@ -149,7 +89,7 @@
             var s = new Session("tok", u2.getId(), Instant.now().plusSeconds(300));
             var sExp = new Session("tokExp", u2.getId(), Instant.now().minusSeconds(1));
 
-            when(usuarios.obtenerPorId(u2.getId())).thenReturn(Optional.of(u2));
+            when(usuarios.findById(u2.getId())).thenReturn(Optional.of(u2));
             when(sesiones.findByToken("tok")).thenReturn(Optional.of(s));
             when(sesiones.findByToken("tokExp")).thenReturn(Optional.of(sExp));
         }
@@ -178,6 +118,5 @@
             // Ahora debe ser inválida
             assertTrue(service.validate("tok").isEmpty());
         }
->>>>>>> 6d4e4cc7
     }
 }