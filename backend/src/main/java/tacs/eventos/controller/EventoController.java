package tacs.eventos.controller;

import io.swagger.v3.oas.annotations.responses.ApiResponse;
import io.swagger.v3.oas.annotations.responses.ApiResponses;
import jakarta.servlet.http.HttpServletRequest;
import jakarta.validation.Valid;
import lombok.AllArgsConstructor;
import org.modelmapper.ModelMapper;
import org.springframework.http.HttpStatus;
import org.springframework.http.ResponseEntity;
import org.springframework.security.core.annotation.AuthenticationPrincipal;
import org.springframework.web.bind.annotation.*;
import org.springframework.web.server.ResponseStatusException;

import tacs.eventos.controller.error.handlers.AccesoDenegadoHandler;
import tacs.eventos.controller.error.handlers.ErrorInternoHandler;
import tacs.eventos.controller.error.handlers.RecursoNoEncontradoHandler;
import tacs.eventos.controller.validadores.Validador;
import tacs.eventos.controller.validadores.ValidadorAutorizacionUsuario;
import tacs.eventos.dto.*;
import tacs.eventos.model.evento.Evento;
import tacs.eventos.model.inscripcion.InscripcionEnWaitlist;
import tacs.eventos.model.Usuario;
import tacs.eventos.model.inscripcion.InscripcionEvento;
import tacs.eventos.repository.FiltroBusqueda;
import tacs.eventos.repository.evento.busqueda.FiltradoPorCategoria;
import tacs.eventos.repository.evento.busqueda.FiltradoPorFechaInicio;
import tacs.eventos.repository.evento.busqueda.FiltradoPorPalabrasClave;
import tacs.eventos.repository.evento.busqueda.FiltradoPorPrecio;
import tacs.eventos.service.EventoService;
import tacs.eventos.service.UsuarioService;
import tacs.eventos.service.inscripciones.EventoCerradoException;
import tacs.eventos.service.inscripciones.InscripcionesService;

import java.net.URI;
import java.time.LocalDate;
import java.util.*;

import static tacs.eventos.dto.EstadoInscripcionMapper.mapEstado;
import java.util.concurrent.ExecutionException;

@RestController
@RequestMapping("/api/v1/evento")
@AllArgsConstructor
public class EventoController {

    private final EventoService eventoService;
    private final UsuarioService usuarioService;
    private final InscripcionesService inscripcionesService;
    private final ModelMapper modelMapper;

    /**
     * Crea un nuevo evento.
     *
     * @param dto
     *            datos del evento a crear.
     *
     * @return ResponseEntity devuelve el código 204 NO_CONTENT y un body vacio.
     *
     */
    @PostMapping
    @ResponseStatus(HttpStatus.CREATED)
    public ResponseEntity<Void> crearEvento(@AuthenticationPrincipal Usuario usuario,
            @Valid @RequestBody CreacionEventoRequest dto, HttpServletRequest request) {
        Evento evento = modelMapper.map(dto, Evento.class);
        evento.setId(UUID.randomUUID().toString()); // No se estaba creando
        evento.setOrganizador(usuario);
        eventoService.crearEvento(evento);
        return ResponseEntity.created(URI.create(request.getRequestURI())).build();
    }

    /**
     * Devuelve el evento con el id en el url
     *
     * @param eventoId
     *            id del evento que se quiere obtener
     *
     * @return ResponseEntity devuelve el código 200 OK y un body con los datos del evento pedido. Si el evento se
     *         existe, devuelve NOT_FOUND 404.
     */
    @GetMapping("/{eventoId}")
    @ApiResponses(value = { @ApiResponse(responseCode = "200", description = "Evento encontrado") })
    public ResponseEntity<EventoResponse> obtenerEvento(@PathVariable String eventoId) {
        Evento evento = this.buscarEvento(eventoId);

        return ResponseEntity.ok(modelMapper.map(evento, EventoResponse.class));
    }

    /**
     * Devuelve todos los eventos vigentes. Aplica filtros si los hubiera.
     *
     * @param precioMinimoParam
     *            precio mínimo del evento.
     * @param precioMaximoParam
     *            precio máximo del evento.
     * @param fechaMinParam
     *            fecha mínima de creación del evento.
     * @param fechaMaxParam
     *            fecha máxima de creación del evento
     * @param categoriaParam
     *            categoría buscada del evento.
     * @param palabrasClaveParam
     *            palabras que definen características del evento buscado.
     *
     * @return ResponseEntity devuelve el código 200 OK y un body con la lista de eventos que cumplan con los filtros
     *         utilizados, si los hay.
     */
    @GetMapping
    @ApiResponse(responseCode = "200", description = "Lista de eventos disponibles")
    public ResponseEntity<List<EventoResponse>> listarEventos(
            @RequestParam(value = "precioPesosMin", required = false) Double precioMinimoParam,
            @RequestParam(value = "precioPesosMax", required = false) Double precioMaximoParam,
            @RequestParam(value = "fechaInicioMin", required = false) LocalDate fechaMinParam,
            @RequestParam(value = "fechaInicioMax", required = false) LocalDate fechaMaxParam,
            @RequestParam(value = "categoria", required = false) String categoriaParam,
            @RequestParam(value = "palabrasClave", required = false) String palabrasClaveParam) {
        if (precioMinimoParam == null && precioMaximoParam == null && fechaMinParam == null && fechaMaxParam == null
                && categoriaParam == null && palabrasClaveParam == null) {
            return ResponseEntity.ok(eventoService.listarEventos().stream()
                    .map((Evento e) -> modelMapper.map(e, EventoResponse.class)).toList());
        } else {
            List<FiltroBusqueda<Evento>> filtros = new ArrayList<>();

            // Solo agregar filtros si los parámetros están presentes
            if (fechaMinParam != null || fechaMaxParam != null) {
                filtros.add(new FiltradoPorFechaInicio(fechaMinParam, fechaMaxParam));
            }

            if (precioMinimoParam != null || precioMaximoParam != null) {
                filtros.add(new FiltradoPorPrecio(precioMinimoParam, precioMaximoParam));
            }

            if (categoriaParam != null && !categoriaParam.trim().isEmpty()) {
                filtros.add(new FiltradoPorCategoria(categoriaParam));
            }

            if (palabrasClaveParam != null && !palabrasClaveParam.trim().isEmpty()) {
                filtros.add(new FiltradoPorPalabrasClave(Arrays.asList(palabrasClaveParam.split("\\s+"))));
            }

            return ResponseEntity.ok(eventoService.filtrarEventos(filtros).stream()
                    .map(e -> modelMapper.map(e, EventoResponse.class)).toList());
        }
    }

    /**
     * Cambia el estado de un evento entre abierto y cerrado.
     *
     * @param usuario
     *            usuario logueado
     * @param eventoId
     *            id del evento cuyo estado se quiere actualizar
     * @param estadoDTO
     *            DTO representando el estado del evento
     *
     * @return ResponseEntity devuelve el código 204 NO_CONTENT y un body vacio. Si el evento se existe, devuelve
     *         NOT_FOUND 404.
     */
    @PatchMapping("/{eventoId}")
    @ApiResponse(responseCode = "404", description = "Evento no encontrado")
    public ResponseEntity<Void> actualizarEstadoEvento(@AuthenticationPrincipal Usuario usuario,
            @PathVariable String eventoId, @RequestBody EventoEstadoDTO estadoDTO) {
        Evento evento = this.buscarEvento(eventoId);

        Validador validador = new ValidadorAutorizacionUsuario(usuario, evento.getOrganizador());

        // Si el usuario no es el organizador, devolver 403.
        if (!validador.validar()) {
            throw new AccesoDenegadoHandler("El usuario no está inscripto al evento");
        }
        ;

        if (estadoDTO.abierto()) {
            this.eventoService.abrirEvento(usuario, evento);
        } else {
            this.eventoService.cerrarEvento(usuario, evento);
        }

        return ResponseEntity.noContent().build();
    }

    /**
     * Devuelve las inscripciones para un evento.
     *
     * @param usuario
     *            usuario logueado
     * @param eventoId
     *            id del evento cuyas inscripciones se quiere consultar
     *
     * @return ResponseEntity devuelve el código 200 OK y un body con la lista de inscriptos solicitada. Si el evento se
     *         existe, devuelve NOT_FOUND 404.
     */
    @GetMapping("/{eventoId}/inscripcion")
    @ApiResponses(value = { @ApiResponse(responseCode = "200", description = "Lista de incripciones para el evento") })
    public ResponseEntity<List<InscripcionResponse>> getInscriptosAEvento(@AuthenticationPrincipal Usuario usuario,
            @PathVariable String eventoId) {
        Evento evento = this.buscarEvento(eventoId);

        Validador validador = new ValidadorAutorizacionUsuario(usuario, evento.getOrganizador());

        // Si el usuario no es el organizador, devolver 403.
        if (!validador.validar()) {
            throw new AccesoDenegadoHandler("El usuario no es organizador");
        }

        return ResponseEntity.ok(this.inscripcionesService.inscripcionesConfirmadas(evento).stream()
                .map((InscripcionEvento i) -> InscripcionResponse.confirmada(evento.getId(), i)).toList());
    }

    /**
     * Devuelve la infromación sobre una inscripcion especifica. El usuario debe ser organizador del evento para poder
     * ver esto.
     *
     * @param usuarioLogueado
     *            usuario logueado al sistema
     * @param eventoId
     *            id del evento al que pertenece la inscripción que se está consultando
     * @param usuarioId
     *            id del usuario al que pertenece la inscripción que se está consultando
     *
     * @return ResponseEntity devuelve el código 200 OK y un body con la inscripcion solicitada. Si una se cumple alguna
     *         de las siguientes condiciones, devuelve NOT_FOUND 404: * El usuario buscado no esta inscripto. * El
     *         evento se existe. * El usuario que desato la accion no es el organizador.
     */
    @GetMapping("/{eventoId}/inscripcion/{usuarioId}")
    @ApiResponse(responseCode = "200", description = "Inscripcion encontrada")
    public ResponseEntity<InscripcionResponse> getInscripcion(@AuthenticationPrincipal Usuario usuarioLogueado,
            @PathVariable String eventoId, @PathVariable String usuarioId) {
        Evento evento = this.buscarEvento(eventoId);
        // Si el usuario no existe, retorno que no está inscripto para no revelar si
        // existe o no el usuario
        Usuario usuarioInscripto = usuarioService.buscarPorId(usuarioId)
                .orElseThrow(() -> new RecursoNoEncontradoHandler("El usuario no está inscripto al evento"));

        List<Usuario> autorizados = Arrays.asList(evento.getOrganizador(), usuarioInscripto);

        Validador validador = new ValidadorAutorizacionUsuario(usuarioLogueado, autorizados);

        // Si el usuario no es el organizador, devolver 404. Devolvemos 404 para no
        // revelar informacion sensible.
        if (!validador.validar()) {
            throw new RecursoNoEncontradoHandler("Recurso no encontrado");
        }

<<<<<<< HEAD
        Optional<InscripcionEvento> inscripcion = inscripcionesService.inscripcionNoCancelada(evento, usuarioInscripto);
        return inscripcion.map(i -> new InscripcionResponse(i.getEvento().getId(), mapEstado(i.getEstado())))
                .map(ResponseEntity::ok).orElseThrow(() -> new ResponseStatusException(HttpStatus.NOT_FOUND,
                        "El usuario no está inscripto al evento"));
=======
        Optional<InscripcionEvento> inscripcion = inscripcionesService.inscripcionParaUsuarioYEvento(usuarioInscripto,
                evento);
        return inscripcion.filter(i -> i.getEstado() != EstadoInscripcion.CANCELADA)
                .map(i -> new InscripcionResponse(i.getEvento().getId(), mapEstado(i.getEstado())))
                .map(ResponseEntity::ok)
                .orElseThrow(() -> new RecursoNoEncontradoHandler("El usuario no está inscripto al evento"));
>>>>>>> 6d4e4cc7
    }

    /**
     * Cancela una inscripción. Para poder ver esto, el usuario debe ser el organizador del evento o el mismo usuario
     * que se inscribió.
     * <p>
     * Hace un soft delete, no borra realmente la inscripción si no que la marca como cancelada.
     * <p>
     * Devuelve el status code 204 NO_CONTENT
     *
     * @param usuarioLogueado
     *            usuario logueado en el sistema
     * @param eventoId
     *            id del evento cuya inscripción se quiere cancelar
     * @param usuarioId
     *            id del usuario que se quiere desinscribir
     */
    @DeleteMapping("/{eventoId}/inscripcion/{usuarioId}")
    @ResponseStatus(HttpStatus.NO_CONTENT)
    public ResponseEntity<Void> cancelarInscripcion(@AuthenticationPrincipal Usuario usuarioLogueado,
            @PathVariable String eventoId, @PathVariable String usuarioId) {
        Optional<Usuario> usuario = usuarioService.buscarPorId(usuarioId);
        Evento evento = this.buscarEvento(eventoId);

        // Si el usuario no existe, también retorno NO_CONTENT, para no revelar que
        // existe el usuario
        usuario.ifPresent((u) -> {
            Validador validador = new ValidadorAutorizacionUsuario(usuarioLogueado,
                    List.of(evento.getOrganizador(), u));

            // Solo hago la acción si el usuario está autorizado. Si no está autorizado,
            // digo igual NO_CONTENT, para no
            // revelar información sensible (si el usuario existe, si está inscripto, etc)
            if (validador.validar()) {
                inscripcionesService.cancelarInscripcion(evento, u);
            }
        });

        return ResponseEntity.noContent().build();
    }

    /**
     * Inscribe a un usuario a un evento. Solo el mismo usuario o el organizador del evento pueden crear una
     * inscripción.
     *
     * @param usuarioLogueado
     *            usuario logueado al sistema
     * @param eventoId
     *            id del evento sobre el cual se quiere crear una inscripción
     * @param usuarioId
     *            id del usuario que se quiere inscribir
     *
     * @return ResponseEntity devuelve el código 201 CREATED y un body vacío, o 303 SEE_OTHER si ya existe la
     *         inscripción
     */
    @PostMapping("/{eventoId}/inscripcion/{usuarioId}")
    public ResponseEntity<Void> inscribirUsuarioAEvento(@AuthenticationPrincipal Usuario usuarioLogueado,
            @PathVariable String eventoId, @PathVariable String usuarioId) throws EventoCerradoException {
        var evento = this.buscarEvento(eventoId);
        var usuario = usuarioService.buscarPorId(usuarioId).orElseThrow(() -> new AccesoDenegadoHandler(
                "Solamente pueden crear una inscripción el usuario que se va a inscribir, o el organizador del evento"));

        Validador validador = new ValidadorAutorizacionUsuario(usuarioLogueado,
                List.of(evento.getOrganizador(), usuario));

        validador.validar();

        String location = "/api/v1/evento/" + eventoId + "/inscripcion/" + usuarioId;

<<<<<<< HEAD
        // Si el usuario ya está inscripto o en la waitlist, devuelve SEE_OTHER y redirige a la inscripción existente
        if (inscripcionesService.inscripcionNoCancelada(evento, usuario).isPresent())
=======
        // Si el usuario ya está inscripto o en la waitlist, devuelve SEE_OTHER y
        // redirige a la inscripción existente
        if (inscripcionesService.inscripcionConfirmadaOEnWaitlist(evento, usuario))
>>>>>>> 6d4e4cc7
            return ResponseEntity.status(HttpStatus.SEE_OTHER).location(URI.create(location)).build();

        // Si no estaba inscripto, intenta inscribirlo o mandarlo a la waitlist
        inscripcionesService.inscribirOMandarAWaitlist(evento, usuario);

        return ResponseEntity.created(URI.create(location)).build();
    }

    /**
     * Permite obtener las inscripciones en waitlist.
     *
     * @param usuario
     *            usuario logueado al sistema
     * @param eventoId
     *            id del evento cuya waitlist se quiere consultar
     *
     * @return Las inscripciones de la waitlist.
     */
    @GetMapping("/{eventoId}/waitlist")
    @ApiResponse(responseCode = "200", description = "Lista de incripciones en waitlist para el evento")
    public ResponseEntity<List<InscripcionEnWaitlistResponse>> getWaitlistDeEvento(
            @AuthenticationPrincipal Usuario usuario, @PathVariable String eventoId) {
        Evento evento = this.buscarEvento(eventoId);

        Validador validador = new ValidadorAutorizacionUsuario(usuario, evento.getOrganizador());

        // Si el usuario no es el organizador, devolver 403.
        if (!validador.validar()) {
            throw new AccesoDenegadoHandler("El usuario no es organizador");
        }

        return ResponseEntity
                .ok(this.inscripcionesService.inscripcionesPendientes(evento).stream().map((InscripcionEvento i) -> {
                    var usuarioResponse = new UsuarioResponse(i.getParticipante().getId(),
                            i.getParticipante().getEmail(), i.getParticipante().getRoles());
                    return new InscripcionEnWaitlistResponse(usuarioResponse, i.getFechaHoraIngresoAWaitlist().orElse(
                            null)); /*
                                     * La fechaHora de ingreso a watilist no debería ser nunca null en este caso, porque
                                     * estamos buscando las inscripciones pendientes, o sea, las que están en watilist
                                     */
                }).toList());
    }

    private Evento buscarEvento(String id) {
        return this.eventoService.buscarEventoPorId(id)
                .orElseThrow(() -> new RecursoNoEncontradoHandler("Evento no encontrado"));
    }
}<|MERGE_RESOLUTION|>--- conflicted
+++ resolved
@@ -10,17 +10,13 @@
 import org.springframework.http.ResponseEntity;
 import org.springframework.security.core.annotation.AuthenticationPrincipal;
 import org.springframework.web.bind.annotation.*;
-import org.springframework.web.server.ResponseStatusException;
-
 import tacs.eventos.controller.error.handlers.AccesoDenegadoHandler;
-import tacs.eventos.controller.error.handlers.ErrorInternoHandler;
 import tacs.eventos.controller.error.handlers.RecursoNoEncontradoHandler;
 import tacs.eventos.controller.validadores.Validador;
 import tacs.eventos.controller.validadores.ValidadorAutorizacionUsuario;
 import tacs.eventos.dto.*;
+import tacs.eventos.model.Usuario;
 import tacs.eventos.model.evento.Evento;
-import tacs.eventos.model.inscripcion.InscripcionEnWaitlist;
-import tacs.eventos.model.Usuario;
 import tacs.eventos.model.inscripcion.InscripcionEvento;
 import tacs.eventos.repository.FiltroBusqueda;
 import tacs.eventos.repository.evento.busqueda.FiltradoPorCategoria;
@@ -37,7 +33,6 @@
 import java.util.*;
 
 import static tacs.eventos.dto.EstadoInscripcionMapper.mapEstado;
-import java.util.concurrent.ExecutionException;
 
 @RestController
 @RequestMapping("/api/v1/evento")
@@ -52,16 +47,14 @@
     /**
      * Crea un nuevo evento.
      *
-     * @param dto
-     *            datos del evento a crear.
-     *
+     * @param dto datos del evento a crear.
      * @return ResponseEntity devuelve el código 204 NO_CONTENT y un body vacio.
      *
      */
     @PostMapping
     @ResponseStatus(HttpStatus.CREATED)
     public ResponseEntity<Void> crearEvento(@AuthenticationPrincipal Usuario usuario,
-            @Valid @RequestBody CreacionEventoRequest dto, HttpServletRequest request) {
+                                            @Valid @RequestBody CreacionEventoRequest dto, HttpServletRequest request) {
         Evento evento = modelMapper.map(dto, Evento.class);
         evento.setId(UUID.randomUUID().toString()); // No se estaba creando
         evento.setOrganizador(usuario);
@@ -72,14 +65,13 @@
     /**
      * Devuelve el evento con el id en el url
      *
-     * @param eventoId
-     *            id del evento que se quiere obtener
-     *
+     * @param eventoId id del evento que se quiere obtener
      * @return ResponseEntity devuelve el código 200 OK y un body con los datos del evento pedido. Si el evento se
-     *         existe, devuelve NOT_FOUND 404.
+     * existe, devuelve NOT_FOUND 404.
      */
     @GetMapping("/{eventoId}")
-    @ApiResponses(value = { @ApiResponse(responseCode = "200", description = "Evento encontrado") })
+    @ApiResponses(value = {@ApiResponse(responseCode = "200", description = "Evento encontrado"),
+            @ApiResponse(responseCode = "404", description = "Evento no encontrado"),})
     public ResponseEntity<EventoResponse> obtenerEvento(@PathVariable String eventoId) {
         Evento evento = this.buscarEvento(eventoId);
 
@@ -89,21 +81,14 @@
     /**
      * Devuelve todos los eventos vigentes. Aplica filtros si los hubiera.
      *
-     * @param precioMinimoParam
-     *            precio mínimo del evento.
-     * @param precioMaximoParam
-     *            precio máximo del evento.
-     * @param fechaMinParam
-     *            fecha mínima de creación del evento.
-     * @param fechaMaxParam
-     *            fecha máxima de creación del evento
-     * @param categoriaParam
-     *            categoría buscada del evento.
-     * @param palabrasClaveParam
-     *            palabras que definen características del evento buscado.
-     *
+     * @param precioMinimoParam  precio mínimo del evento.
+     * @param precioMaximoParam  precio máximo del evento.
+     * @param fechaMinParam      fecha mínima de creación del evento.
+     * @param fechaMaxParam      fecha máxima de creación del evento
+     * @param categoriaParam     categoría buscada del evento.
+     * @param palabrasClaveParam palabras que definen características del evento buscado.
      * @return ResponseEntity devuelve el código 200 OK y un body con la lista de eventos que cumplan con los filtros
-     *         utilizados, si los hay.
+     * utilizados, si los hay.
      */
     @GetMapping
     @ApiResponse(responseCode = "200", description = "Lista de eventos disponibles")
@@ -146,20 +131,16 @@
     /**
      * Cambia el estado de un evento entre abierto y cerrado.
      *
-     * @param usuario
-     *            usuario logueado
-     * @param eventoId
-     *            id del evento cuyo estado se quiere actualizar
-     * @param estadoDTO
-     *            DTO representando el estado del evento
-     *
+     * @param usuario   usuario logueado
+     * @param eventoId  id del evento cuyo estado se quiere actualizar
+     * @param estadoDTO DTO representando el estado del evento
      * @return ResponseEntity devuelve el código 204 NO_CONTENT y un body vacio. Si el evento se existe, devuelve
-     *         NOT_FOUND 404.
+     * NOT_FOUND 404.
      */
     @PatchMapping("/{eventoId}")
     @ApiResponse(responseCode = "404", description = "Evento no encontrado")
     public ResponseEntity<Void> actualizarEstadoEvento(@AuthenticationPrincipal Usuario usuario,
-            @PathVariable String eventoId, @RequestBody EventoEstadoDTO estadoDTO) {
+                                                       @PathVariable String eventoId, @RequestBody EventoEstadoDTO estadoDTO) {
         Evento evento = this.buscarEvento(eventoId);
 
         Validador validador = new ValidadorAutorizacionUsuario(usuario, evento.getOrganizador());
@@ -182,18 +163,16 @@
     /**
      * Devuelve las inscripciones para un evento.
      *
-     * @param usuario
-     *            usuario logueado
-     * @param eventoId
-     *            id del evento cuyas inscripciones se quiere consultar
-     *
+     * @param usuario  usuario logueado
+     * @param eventoId id del evento cuyas inscripciones se quiere consultar
      * @return ResponseEntity devuelve el código 200 OK y un body con la lista de inscriptos solicitada. Si el evento se
-     *         existe, devuelve NOT_FOUND 404.
+     * existe, devuelve NOT_FOUND 404.
      */
     @GetMapping("/{eventoId}/inscripcion")
-    @ApiResponses(value = { @ApiResponse(responseCode = "200", description = "Lista de incripciones para el evento") })
+    @ApiResponses(value = {@ApiResponse(responseCode = "200", description = "Lista de incripciones para el evento"),
+            @ApiResponse(responseCode = "404", description = "Evento no encontrado"),})
     public ResponseEntity<List<InscripcionResponse>> getInscriptosAEvento(@AuthenticationPrincipal Usuario usuario,
-            @PathVariable String eventoId) {
+                                                                          @PathVariable String eventoId) {
         Evento evento = this.buscarEvento(eventoId);
 
         Validador validador = new ValidadorAutorizacionUsuario(usuario, evento.getOrganizador());
@@ -211,21 +190,17 @@
      * Devuelve la infromación sobre una inscripcion especifica. El usuario debe ser organizador del evento para poder
      * ver esto.
      *
-     * @param usuarioLogueado
-     *            usuario logueado al sistema
-     * @param eventoId
-     *            id del evento al que pertenece la inscripción que se está consultando
-     * @param usuarioId
-     *            id del usuario al que pertenece la inscripción que se está consultando
-     *
+     * @param usuarioLogueado usuario logueado al sistema
+     * @param eventoId        id del evento al que pertenece la inscripción que se está consultando
+     * @param usuarioId       id del usuario al que pertenece la inscripción que se está consultando
      * @return ResponseEntity devuelve el código 200 OK y un body con la inscripcion solicitada. Si una se cumple alguna
-     *         de las siguientes condiciones, devuelve NOT_FOUND 404: * El usuario buscado no esta inscripto. * El
-     *         evento se existe. * El usuario que desato la accion no es el organizador.
+     * de las siguientes condiciones, devuelve NOT_FOUND 404: * El usuario buscado no esta inscripto. * El
+     * evento se existe. * El usuario que desato la accion no es el organizador.
      */
     @GetMapping("/{eventoId}/inscripcion/{usuarioId}")
     @ApiResponse(responseCode = "200", description = "Inscripcion encontrada")
     public ResponseEntity<InscripcionResponse> getInscripcion(@AuthenticationPrincipal Usuario usuarioLogueado,
-            @PathVariable String eventoId, @PathVariable String usuarioId) {
+                                                              @PathVariable String eventoId, @PathVariable String usuarioId) {
         Evento evento = this.buscarEvento(eventoId);
         // Si el usuario no existe, retorno que no está inscripto para no revelar si
         // existe o no el usuario
@@ -242,19 +217,9 @@
             throw new RecursoNoEncontradoHandler("Recurso no encontrado");
         }
 
-<<<<<<< HEAD
         Optional<InscripcionEvento> inscripcion = inscripcionesService.inscripcionNoCancelada(evento, usuarioInscripto);
         return inscripcion.map(i -> new InscripcionResponse(i.getEvento().getId(), mapEstado(i.getEstado())))
-                .map(ResponseEntity::ok).orElseThrow(() -> new ResponseStatusException(HttpStatus.NOT_FOUND,
-                        "El usuario no está inscripto al evento"));
-=======
-        Optional<InscripcionEvento> inscripcion = inscripcionesService.inscripcionParaUsuarioYEvento(usuarioInscripto,
-                evento);
-        return inscripcion.filter(i -> i.getEstado() != EstadoInscripcion.CANCELADA)
-                .map(i -> new InscripcionResponse(i.getEvento().getId(), mapEstado(i.getEstado())))
-                .map(ResponseEntity::ok)
-                .orElseThrow(() -> new RecursoNoEncontradoHandler("El usuario no está inscripto al evento"));
->>>>>>> 6d4e4cc7
+                .map(ResponseEntity::ok).orElseThrow(() -> new RecursoNoEncontradoHandler("El usuario no está inscripto al evento"));
     }
 
     /**
@@ -265,17 +230,14 @@
      * <p>
      * Devuelve el status code 204 NO_CONTENT
      *
-     * @param usuarioLogueado
-     *            usuario logueado en el sistema
-     * @param eventoId
-     *            id del evento cuya inscripción se quiere cancelar
-     * @param usuarioId
-     *            id del usuario que se quiere desinscribir
+     * @param usuarioLogueado usuario logueado en el sistema
+     * @param eventoId        id del evento cuya inscripción se quiere cancelar
+     * @param usuarioId       id del usuario que se quiere desinscribir
      */
     @DeleteMapping("/{eventoId}/inscripcion/{usuarioId}")
     @ResponseStatus(HttpStatus.NO_CONTENT)
     public ResponseEntity<Void> cancelarInscripcion(@AuthenticationPrincipal Usuario usuarioLogueado,
-            @PathVariable String eventoId, @PathVariable String usuarioId) {
+                                                    @PathVariable String eventoId, @PathVariable String usuarioId) {
         Optional<Usuario> usuario = usuarioService.buscarPorId(usuarioId);
         Evento evento = this.buscarEvento(eventoId);
 
@@ -300,19 +262,15 @@
      * Inscribe a un usuario a un evento. Solo el mismo usuario o el organizador del evento pueden crear una
      * inscripción.
      *
-     * @param usuarioLogueado
-     *            usuario logueado al sistema
-     * @param eventoId
-     *            id del evento sobre el cual se quiere crear una inscripción
-     * @param usuarioId
-     *            id del usuario que se quiere inscribir
-     *
+     * @param usuarioLogueado usuario logueado al sistema
+     * @param eventoId        id del evento sobre el cual se quiere crear una inscripción
+     * @param usuarioId       id del usuario que se quiere inscribir
      * @return ResponseEntity devuelve el código 201 CREATED y un body vacío, o 303 SEE_OTHER si ya existe la
-     *         inscripción
+     * inscripción
      */
     @PostMapping("/{eventoId}/inscripcion/{usuarioId}")
     public ResponseEntity<Void> inscribirUsuarioAEvento(@AuthenticationPrincipal Usuario usuarioLogueado,
-            @PathVariable String eventoId, @PathVariable String usuarioId) throws EventoCerradoException {
+                                                        @PathVariable String eventoId, @PathVariable String usuarioId) throws EventoCerradoException {
         var evento = this.buscarEvento(eventoId);
         var usuario = usuarioService.buscarPorId(usuarioId).orElseThrow(() -> new AccesoDenegadoHandler(
                 "Solamente pueden crear una inscripción el usuario que se va a inscribir, o el organizador del evento"));
@@ -324,14 +282,8 @@
 
         String location = "/api/v1/evento/" + eventoId + "/inscripcion/" + usuarioId;
 
-<<<<<<< HEAD
         // Si el usuario ya está inscripto o en la waitlist, devuelve SEE_OTHER y redirige a la inscripción existente
         if (inscripcionesService.inscripcionNoCancelada(evento, usuario).isPresent())
-=======
-        // Si el usuario ya está inscripto o en la waitlist, devuelve SEE_OTHER y
-        // redirige a la inscripción existente
-        if (inscripcionesService.inscripcionConfirmadaOEnWaitlist(evento, usuario))
->>>>>>> 6d4e4cc7
             return ResponseEntity.status(HttpStatus.SEE_OTHER).location(URI.create(location)).build();
 
         // Si no estaba inscripto, intenta inscribirlo o mandarlo a la waitlist
@@ -343,11 +295,8 @@
     /**
      * Permite obtener las inscripciones en waitlist.
      *
-     * @param usuario
-     *            usuario logueado al sistema
-     * @param eventoId
-     *            id del evento cuya waitlist se quiere consultar
-     *
+     * @param usuario  usuario logueado al sistema
+     * @param eventoId id del evento cuya waitlist se quiere consultar
      * @return Las inscripciones de la waitlist.
      */
     @GetMapping("/{eventoId}/waitlist")
@@ -369,9 +318,9 @@
                             i.getParticipante().getEmail(), i.getParticipante().getRoles());
                     return new InscripcionEnWaitlistResponse(usuarioResponse, i.getFechaHoraIngresoAWaitlist().orElse(
                             null)); /*
-                                     * La fechaHora de ingreso a watilist no debería ser nunca null en este caso, porque
-                                     * estamos buscando las inscripciones pendientes, o sea, las que están en watilist
-                                     */
+                     * La fechaHora de ingreso a watilist no debería ser nunca null en este caso, porque
+                     * estamos buscando las inscripciones pendientes, o sea, las que están en watilist
+                     */
                 }).toList());
     }
 
