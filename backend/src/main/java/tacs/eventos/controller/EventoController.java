package tacs.eventos.controller;

import jakarta.servlet.http.HttpServletRequest;
import jakarta.validation.Valid;
import lombok.AllArgsConstructor;
import org.modelmapper.ModelMapper;
import org.springframework.http.HttpStatus;
import org.springframework.http.ResponseEntity;
import org.springframework.security.core.annotation.AuthenticationPrincipal;
import org.springframework.web.bind.annotation.*;
import org.springframework.web.server.ResponseStatusException;
import tacs.eventos.dto.*;
import tacs.eventos.model.Evento;
import tacs.eventos.model.InscripcionEnWaitlist;
import tacs.eventos.model.Usuario;
import tacs.eventos.model.inscripcion.EstadoInscripcion;
import tacs.eventos.model.inscripcion.InscripcionEvento;
import tacs.eventos.repository.FiltroBusqueda;
import tacs.eventos.repository.evento.busqueda.FiltradoPorCategoria;
import tacs.eventos.repository.evento.busqueda.FiltradoPorFechaInicio;
import tacs.eventos.repository.evento.busqueda.FiltradoPorPalabrasClave;
import tacs.eventos.repository.evento.busqueda.FiltradoPorPrecio;
import tacs.eventos.service.EventoService;
import tacs.eventos.service.InscripcionesService;
import tacs.eventos.service.UsuarioService;

import java.net.URI;
import java.time.LocalDate;
import java.util.ArrayList;
import java.util.Arrays;
import java.util.List;
import java.util.UUID;

@RestController
@RequestMapping("/api/v1/evento")
@AllArgsConstructor
public class EventoController {

    private final EventoService eventoService;
    private final UsuarioService usuarioService;
    private final InscripcionesService inscripcionesService;
    private final ModelMapper modelMapper;

    /**
     * Crea un nuevo evento.
     *
     * @param dto datos del evento a crear.
     * @return datos del evento creado.
     */
    @PostMapping
    @ResponseStatus(HttpStatus.CREATED)
    public ResponseEntity<Void> crearEvento(@AuthenticationPrincipal Usuario usuario,
                                            @Valid @RequestBody CreacionEventoRequest dto, HttpServletRequest request) {
        Evento evento = modelMapper.map(dto, Evento.class);
        evento.setId(UUID.randomUUID().toString()); // No se estaba creando
        evento.setOrganizador(usuario);
        eventoService.crearEvento(evento);
        return ResponseEntity.created(URI.create(request.getRequestURI())).build();
    }

    /**
     * Devuelve el evento con el id en el url
     *
     * @param eventoId id del evento que se quiere obtener
     * @return los datos del evento pedido
     */
    @GetMapping("/{eventoId}")
    @ResponseStatus(HttpStatus.OK)
    public EventoResponse obtenerEvento(@PathVariable String eventoId) {
        var evento = this.buscarEvento(eventoId);
        return modelMapper.map(evento, EventoResponse.class);
    }

    /**
     * Devuelve todos los eventos vigentes. Aplica filtros si los hubiera.
     *
     * @param precioMinimoParam  precio mínimo del evento.
     * @param precioMaximoParam  precio máximo del evento.
     * @param fechaMinParam      fecha mínima de creación del evento.
     * @param fechaMaxParam      fecha máxima de creación del evento
     * @param categoriaParam     categoría buscada del evento.
     * @param palabrasClaveParam palabras que definen características del evento buscado.
     * @return lista de eventos que cumplan con los filtros utilizados, si los hay.
     */
    @GetMapping
    @ResponseStatus(HttpStatus.OK)
    public List<EventoResponse> listarEventos(
            @RequestParam(value = "precioPesosMin", required = false) Double precioMinimoParam,
            @RequestParam(value = "precioPesosMax", required = false) Double precioMaximoParam,
            @RequestParam(value = "fechaInicioMin", required = false) LocalDate fechaMinParam,
            @RequestParam(value = "fechaInicioMax", required = false) LocalDate fechaMaxParam,
            @RequestParam(value = "categoria", required = false) String categoriaParam,
            @RequestParam(value = "palabrasClave", required = false) String palabrasClaveParam) {
        if (precioMinimoParam == null && precioMaximoParam == null && fechaMinParam == null && fechaMaxParam == null
                && categoriaParam == null && palabrasClaveParam == null) {
            return eventoService.listarEventos().stream().map((Evento e) -> modelMapper.map(e, EventoResponse.class))
                    .toList();
        } else {
            List<FiltroBusqueda<Evento>> filtros = new ArrayList<>();

            // Solo agregar filtros si los parámetros están presentes
            if (fechaMinParam != null || fechaMaxParam != null) {
                LocalDate fechaMinima = fechaMinParam != null ? fechaMinParam : LocalDate.now();
                LocalDate fechaMaxima = fechaMaxParam != null ? fechaMaxParam : LocalDate.MAX;
                filtros.add(new FiltradoPorFechaInicio(fechaMinima, fechaMaxima));
            }

            if (precioMinimoParam != null || precioMaximoParam != null) {
                filtros.add(new FiltradoPorPrecio(precioMinimoParam, precioMaximoParam));
            }

            if (categoriaParam != null && !categoriaParam.trim().isEmpty()) {
                filtros.add(new FiltradoPorCategoria(categoriaParam));
            }

            if (palabrasClaveParam != null && !palabrasClaveParam.trim().isEmpty()) {
                filtros.add(new FiltradoPorPalabrasClave(Arrays.asList(palabrasClaveParam.split("\\s+"))));
            }

            return eventoService.filtrarEventos(filtros).stream().map(e -> modelMapper.map(e, EventoResponse.class))
                    .toList();
        }
    }

    /**
     * Cambia el estado de un evento entre abierto y cerrado.
     *
     * @param usuario   usuario logueado
     * @param eventoId  id del evento cuyo estado se quiere actualizar
     * @param estadoDTO DTO representando el estado del evento
     * @return Respuesta vacía, con un status code de 204.
     */
    @PutMapping("/{eventoId}/estado")
    @ResponseStatus(HttpStatus.NO_CONTENT)
    public ResponseEntity<Void> actualizarEstadoEvento(@AuthenticationPrincipal Usuario usuario,
<<<<<<< HEAD
                                                       @PathVariable String eventoId, EventoEstadoDTO estadoDTO) {
=======
            @PathVariable String eventoId, @Valid @RequestBody EventoEstadoDTO estadoDTO) {
>>>>>>> 08db6e99
        var evento = this.buscarEvento(eventoId);
        verificarAutorizacion(usuario, "El usuario no es organizador del evento", false, evento.getOrganizador());

        if (estadoDTO.abierto()) {
            this.eventoService.abrirEvento(usuario, evento);
        } else {
            this.eventoService.cerrarEvento(usuario, evento);
        }

        return ResponseEntity.status(HttpStatus.NO_CONTENT).build();
    }

    /**
     * Devuelve las inscripciones para un evento.
     *
     * @param usuario  usuario logueado
     * @param eventoId id del evento cuyas inscripciones se quiere consultar
     * @return La lista de inscriptos.
     */
    @GetMapping("/{eventoId}/inscripcion")
    @ResponseStatus(HttpStatus.OK)
    public List<InscripcionResponse> getInscriptosAEvento(@AuthenticationPrincipal Usuario usuario,
                                                          @PathVariable String eventoId) {
        var evento = this.buscarEvento(eventoId);
        verificarAutorizacion(usuario, "El usuario no es organizador del evento", false, evento.getOrganizador());

        return this.inscripcionesService.buscarInscripcionesDeEvento(evento).stream()
                .filter((InscripcionEvento i) -> i.getEstado() == EstadoInscripcion.CONFIRMADA)
                .map((InscripcionEvento i) -> InscripcionResponse.confirmada(evento.getId(), i)).toList();
    }

    /**
     * Devuelve la infromación sobre una inscripcion especifica. El usuario debe ser organizador del evento para poder
     * ver esto.
     *
     * @param usuarioLogueado usuario logueado al sistema
     * @param eventoId        id del evento al que pertenece la inscripción que se está consultando
     * @param usuarioId       id del usuario al que pertenece la inscripción que se está consultando
     * @return La inscripcion solicitada.
     */
    @GetMapping("/{eventoId}/inscripcion/{usuarioId}")
    @ResponseStatus(HttpStatus.OK)
    public InscripcionResponse getInscripcion(@AuthenticationPrincipal Usuario usuarioLogueado,
                                              @PathVariable String eventoId, @PathVariable String usuarioId) {
        String mensajeNoEncontrado = "El usuario no está inscripto al evento";

        var evento = this.buscarEvento(eventoId);
        // Si el usuario no existe, retorno que no está inscripto para no revelar si existe o no el usuario
        var usuarioInscripto = usuarioService.buscarPorId(usuarioId)
                .orElseThrow(() -> new ResponseStatusException(HttpStatus.NOT_FOUND, mensajeNoEncontrado));

        verificarAutorizacion(usuarioLogueado, mensajeNoEncontrado, true, evento.getOrganizador(), usuarioInscripto);

        if (this.inscripcionesService.buscarInscripcionConfirmada(usuarioInscripto, evento).isPresent())
            return InscripcionResponse.confirmada(evento.getId());
        else if (this.inscripcionesService.inscripcionEstaEnWaitlist(evento, usuarioInscripto))
            return InscripcionResponse.enWaitlist(evento.getId());
        else
            throw new ResponseStatusException(HttpStatus.NOT_FOUND, mensajeNoEncontrado);
    }

    /**
     * Cancela una inscripción. Para poder ver esto, el usuario debe ser el organizador del evento o el mismo usuario
     * que se inscribió.
     * <p>
     * Hace un soft delete, no borra realmente la inscripción si no que la marca como cancelada.
     * <p>
     * Devuelve el status code 204 NO_CONTENT
     *
     * @param usuarioLogueado usuario logueado en el sistema
     * @param eventoId        id del evento cuya inscripción se quiere cancelar
     * @param usuarioId       id del usuario que se quiere desinscribir
     */
    @DeleteMapping("/{eventoId}/inscripcion/{usuarioId}")
    @ResponseStatus(HttpStatus.NO_CONTENT)
    public void cancelarInscripcion(@AuthenticationPrincipal Usuario usuarioLogueado, @PathVariable String eventoId,
                                    @PathVariable String usuarioId) {
        var optUsuario = usuarioService.buscarPorId(usuarioId);
        var evento = this.buscarEvento(eventoId);

        // Si el usuario no existe, también retorno NO_CONTENT, para no revelar que existe el usuario
        optUsuario.ifPresent(u -> {
            // Solo hago la acción si el usuario está autorizado. Si no está autorizado, digo igual NO_CONTENT, para no
            // revelar información sensible (si el usuario existe, si está inscripto, etc)
            if (estaEntreLosAutorizados(usuarioLogueado, List.of(evento.getOrganizador(), optUsuario.get())))
                inscripcionesService.cancelarInscripcion(evento, optUsuario.get());
        });
    }

    /**
     * Inscribe a un usuario a un evento. El único usuario que puede inscribirse es él mismo.
     *
     * @param usuarioLogueado usuario logueado al sistema
     * @param eventoId        id del evento sobre el cual se quiere crear una inscripción
     * @return ResponseEntity devuelve el código 201 CREATED y un body vacío
     */
    @PostMapping("/{eventoId}/inscripcion/")
    @ResponseStatus(HttpStatus.CREATED) // TODO: crear un id de inscripción y retornar el location
    public ResponseEntity<Void> inscribirUsuarioAEvento(@AuthenticationPrincipal Usuario usuarioLogueado,
                                                        @PathVariable String eventoId) {
        var evento = this.buscarEvento(eventoId);
        // Si el usuario ya está inscripto o en la waitlist, no hace nada y devuelve la inscripción existente con el
        // código 200 OK
        if (inscripcionesService.inscripcionConfirmadaOEnWaitlist(evento, usuarioLogueado))
            return ResponseEntity.status(HttpStatus.CREATED).build(); // TODO: retornar SEE_OTHER y redigirir

        // Si no estaba inscripto, intenta inscribirlo o mandarlo a la waitlist
        inscripcionesService.inscribirOMandarAWaitlist(evento, usuarioLogueado);
        return ResponseEntity.status(HttpStatus.CREATED).build();
    }

    /**
     * Permite obtener las inscripciones en waitlist.
     *
     * @param usuario  usuario logueado al sistema
     * @param eventoId id del evento cuya waitlist se quiere consultar
     * @return Las inscripciones de la waitlist.
     */
    @GetMapping("/{eventoId}/waitlist")
    @ResponseStatus(HttpStatus.OK)
    public List<InscripcionEnWaitlistResponse> getWaitlistDeEvento(@AuthenticationPrincipal Usuario usuario,
                                                                   @PathVariable String eventoId) {
        var evento = this.buscarEvento(eventoId);
        verificarAutorizacion(usuario, "El usuario no es organizador del evento", false, evento.getOrganizador());

        return this.inscripcionesService.buscarWaitlistDeEvento(evento).getItems().stream()
                .map((InscripcionEnWaitlist i) -> {
                    var usuarioResponse = modelMapper.map(i.getCandidato(), UsuarioResponse.class);
                    return new InscripcionEnWaitlistResponse(usuarioResponse, i.getFechaIngreso());
                }).toList();
    }

    private Evento buscarEvento(String id) {
        return this.eventoService.buscarEventoPorId(id)
                .orElseThrow(() -> new ResponseStatusException(HttpStatus.NOT_FOUND, "Evento no encontrado"));
    }

    /**
     * Verifica que el usuario autenticado esté dentro de los autorizados para la acción que quiere realizar.
     * <p>
     * Si no lo está, lanza una excepción con el código 403 FORBIDDEN, o 404 NOT_FOUND si se indicó así en el parámetro
     * correspondiente. Esto último es útil para no revelar información sensible, como por ejemplo si un usuario existe,
     * o si está inscrito a un evento.
     *
     * @param autenticado      usuario autenticado en el sistema
     * @param mensajeError     mensaje de error que se quiere mostrar al usuario. Si retornarNotFound es true, este debe ser el mismo
     *                         mensaje que retorna el endpoint cuando el recurso no existe.
     * @param retornarNotFound si se prefiere retornar 404 en vez de 403 (para no revelar información sensible)
     * @param autorizados      usuarios con permiso para realizar la acción
     */
    private void verificarAutorizacion(Usuario autenticado, String mensajeError, boolean retornarNotFound,
                                       Usuario... autorizados) {
        if (!estaEntreLosAutorizados(autenticado, Arrays.asList(autorizados)))
            throw new ResponseStatusException(retornarNotFound ? HttpStatus.NOT_FOUND : HttpStatus.FORBIDDEN,
                    mensajeError);
    }

    private boolean estaEntreLosAutorizados(Usuario autenticado, List<Usuario> autorizados) {
        return autorizados.stream().anyMatch(autenticado::equals);
    }
}<|MERGE_RESOLUTION|>--- conflicted
+++ resolved
@@ -44,13 +44,15 @@
     /**
      * Crea un nuevo evento.
      *
-     * @param dto datos del evento a crear.
+     * @param dto
+     *            datos del evento a crear.
+     *
      * @return datos del evento creado.
      */
     @PostMapping
     @ResponseStatus(HttpStatus.CREATED)
     public ResponseEntity<Void> crearEvento(@AuthenticationPrincipal Usuario usuario,
-                                            @Valid @RequestBody CreacionEventoRequest dto, HttpServletRequest request) {
+            @Valid @RequestBody CreacionEventoRequest dto, HttpServletRequest request) {
         Evento evento = modelMapper.map(dto, Evento.class);
         evento.setId(UUID.randomUUID().toString()); // No se estaba creando
         evento.setOrganizador(usuario);
@@ -61,7 +63,9 @@
     /**
      * Devuelve el evento con el id en el url
      *
-     * @param eventoId id del evento que se quiere obtener
+     * @param eventoId
+     *            id del evento que se quiere obtener
+     *
      * @return los datos del evento pedido
      */
     @GetMapping("/{eventoId}")
@@ -74,12 +78,19 @@
     /**
      * Devuelve todos los eventos vigentes. Aplica filtros si los hubiera.
      *
-     * @param precioMinimoParam  precio mínimo del evento.
-     * @param precioMaximoParam  precio máximo del evento.
-     * @param fechaMinParam      fecha mínima de creación del evento.
-     * @param fechaMaxParam      fecha máxima de creación del evento
-     * @param categoriaParam     categoría buscada del evento.
-     * @param palabrasClaveParam palabras que definen características del evento buscado.
+     * @param precioMinimoParam
+     *            precio mínimo del evento.
+     * @param precioMaximoParam
+     *            precio máximo del evento.
+     * @param fechaMinParam
+     *            fecha mínima de creación del evento.
+     * @param fechaMaxParam
+     *            fecha máxima de creación del evento
+     * @param categoriaParam
+     *            categoría buscada del evento.
+     * @param palabrasClaveParam
+     *            palabras que definen características del evento buscado.
+     *
      * @return lista de eventos que cumplan con los filtros utilizados, si los hay.
      */
     @GetMapping
@@ -125,19 +136,19 @@
     /**
      * Cambia el estado de un evento entre abierto y cerrado.
      *
-     * @param usuario   usuario logueado
-     * @param eventoId  id del evento cuyo estado se quiere actualizar
-     * @param estadoDTO DTO representando el estado del evento
+     * @param usuario
+     *            usuario logueado
+     * @param eventoId
+     *            id del evento cuyo estado se quiere actualizar
+     * @param estadoDTO
+     *            DTO representando el estado del evento
+     *
      * @return Respuesta vacía, con un status code de 204.
      */
     @PutMapping("/{eventoId}/estado")
     @ResponseStatus(HttpStatus.NO_CONTENT)
     public ResponseEntity<Void> actualizarEstadoEvento(@AuthenticationPrincipal Usuario usuario,
-<<<<<<< HEAD
-                                                       @PathVariable String eventoId, EventoEstadoDTO estadoDTO) {
-=======
-            @PathVariable String eventoId, @Valid @RequestBody EventoEstadoDTO estadoDTO) {
->>>>>>> 08db6e99
+            @PathVariable String eventoId, EventoEstadoDTO estadoDTO) {
         var evento = this.buscarEvento(eventoId);
         verificarAutorizacion(usuario, "El usuario no es organizador del evento", false, evento.getOrganizador());
 
@@ -153,35 +164,42 @@
     /**
      * Devuelve las inscripciones para un evento.
      *
-     * @param usuario  usuario logueado
-     * @param eventoId id del evento cuyas inscripciones se quiere consultar
+     * @param usuario
+     *            usuario logueado
+     * @param eventoId
+     *            id del evento cuyas inscripciones se quiere consultar
+     *
      * @return La lista de inscriptos.
      */
     @GetMapping("/{eventoId}/inscripcion")
     @ResponseStatus(HttpStatus.OK)
     public List<InscripcionResponse> getInscriptosAEvento(@AuthenticationPrincipal Usuario usuario,
-                                                          @PathVariable String eventoId) {
+            @PathVariable String eventoId) {
         var evento = this.buscarEvento(eventoId);
         verificarAutorizacion(usuario, "El usuario no es organizador del evento", false, evento.getOrganizador());
 
         return this.inscripcionesService.buscarInscripcionesDeEvento(evento).stream()
                 .filter((InscripcionEvento i) -> i.getEstado() == EstadoInscripcion.CONFIRMADA)
-                .map((InscripcionEvento i) -> InscripcionResponse.confirmada(evento.getId(), i)).toList();
+                .map((InscripcionEvento i) -> InscripcionResponse.confirmada(evento.getId())).toList();
     }
 
     /**
      * Devuelve la infromación sobre una inscripcion especifica. El usuario debe ser organizador del evento para poder
      * ver esto.
      *
-     * @param usuarioLogueado usuario logueado al sistema
-     * @param eventoId        id del evento al que pertenece la inscripción que se está consultando
-     * @param usuarioId       id del usuario al que pertenece la inscripción que se está consultando
+     * @param usuarioLogueado
+     *            usuario logueado al sistema
+     * @param eventoId
+     *            id del evento al que pertenece la inscripción que se está consultando
+     * @param usuarioId
+     *            id del usuario al que pertenece la inscripción que se está consultando
+     *
      * @return La inscripcion solicitada.
      */
     @GetMapping("/{eventoId}/inscripcion/{usuarioId}")
     @ResponseStatus(HttpStatus.OK)
     public InscripcionResponse getInscripcion(@AuthenticationPrincipal Usuario usuarioLogueado,
-                                              @PathVariable String eventoId, @PathVariable String usuarioId) {
+            @PathVariable String eventoId, @PathVariable String usuarioId) {
         String mensajeNoEncontrado = "El usuario no está inscripto al evento";
 
         var evento = this.buscarEvento(eventoId);
@@ -207,14 +225,17 @@
      * <p>
      * Devuelve el status code 204 NO_CONTENT
      *
-     * @param usuarioLogueado usuario logueado en el sistema
-     * @param eventoId        id del evento cuya inscripción se quiere cancelar
-     * @param usuarioId       id del usuario que se quiere desinscribir
+     * @param usuarioLogueado
+     *            usuario logueado en el sistema
+     * @param eventoId
+     *            id del evento cuya inscripción se quiere cancelar
+     * @param usuarioId
+     *            id del usuario que se quiere desinscribir
      */
     @DeleteMapping("/{eventoId}/inscripcion/{usuarioId}")
     @ResponseStatus(HttpStatus.NO_CONTENT)
     public void cancelarInscripcion(@AuthenticationPrincipal Usuario usuarioLogueado, @PathVariable String eventoId,
-                                    @PathVariable String usuarioId) {
+            @PathVariable String usuarioId) {
         var optUsuario = usuarioService.buscarPorId(usuarioId);
         var evento = this.buscarEvento(eventoId);
 
@@ -252,14 +273,17 @@
     /**
      * Permite obtener las inscripciones en waitlist.
      *
-     * @param usuario  usuario logueado al sistema
-     * @param eventoId id del evento cuya waitlist se quiere consultar
+     * @param usuario
+     *            usuario logueado al sistema
+     * @param eventoId
+     *            id del evento cuya waitlist se quiere consultar
+     *
      * @return Las inscripciones de la waitlist.
      */
     @GetMapping("/{eventoId}/waitlist")
     @ResponseStatus(HttpStatus.OK)
     public List<InscripcionEnWaitlistResponse> getWaitlistDeEvento(@AuthenticationPrincipal Usuario usuario,
-                                                                   @PathVariable String eventoId) {
+            @PathVariable String eventoId) {
         var evento = this.buscarEvento(eventoId);
         verificarAutorizacion(usuario, "El usuario no es organizador del evento", false, evento.getOrganizador());
 
@@ -282,14 +306,18 @@
      * correspondiente. Esto último es útil para no revelar información sensible, como por ejemplo si un usuario existe,
      * o si está inscrito a un evento.
      *
-     * @param autenticado      usuario autenticado en el sistema
-     * @param mensajeError     mensaje de error que se quiere mostrar al usuario. Si retornarNotFound es true, este debe ser el mismo
-     *                         mensaje que retorna el endpoint cuando el recurso no existe.
-     * @param retornarNotFound si se prefiere retornar 404 en vez de 403 (para no revelar información sensible)
-     * @param autorizados      usuarios con permiso para realizar la acción
+     * @param autenticado
+     *            usuario autenticado en el sistema
+     * @param mensajeError
+     *            mensaje de error que se quiere mostrar al usuario. Si retornarNotFound es true, este debe ser el mismo
+     *            mensaje que retorna el endpoint cuando el recurso no existe.
+     * @param retornarNotFound
+     *            si se prefiere retornar 404 en vez de 403 (para no revelar información sensible)
+     * @param autorizados
+     *            usuarios con permiso para realizar la acción
      */
     private void verificarAutorizacion(Usuario autenticado, String mensajeError, boolean retornarNotFound,
-                                       Usuario... autorizados) {
+            Usuario... autorizados) {
         if (!estaEntreLosAutorizados(autenticado, Arrays.asList(autorizados)))
             throw new ResponseStatusException(retornarNotFound ? HttpStatus.NOT_FOUND : HttpStatus.FORBIDDEN,
                     mensajeError);
