--- conflicted
+++ resolved
@@ -35,11 +35,8 @@
 import java.util.ArrayList;
 import java.util.Arrays;
 import java.util.List;
-<<<<<<< HEAD
+import java.util.Map;
 import java.util.Optional;
-=======
-import java.util.Map;
->>>>>>> 47f894f5
 import java.util.UUID;
 
 @RestController
@@ -209,11 +206,7 @@
 
         return ResponseEntity.ok(this.inscripcionesService.buscarInscripcionesDeEvento(evento).stream()
                 .filter((InscripcionEvento i) -> i.getEstado() == EstadoInscripcion.CONFIRMADA)
-<<<<<<< HEAD
-                .map((InscripcionEvento i) -> InscripcionResponse.confirmada(evento.getId())).toList());
-=======
-                .map((InscripcionEvento i) -> InscripcionResponse.confirmada(evento.getId(), i)).toList();
->>>>>>> 47f894f5
+                .map((InscripcionEvento i) -> InscripcionResponse.confirmada(evento.getId(), i)).toList());
     }
 
     /**
@@ -310,29 +303,16 @@
      */
     @PostMapping("/{eventoId}/inscripcion/{usuarioId}")
     public ResponseEntity<Void> inscribirUsuarioAEvento(@AuthenticationPrincipal Usuario usuarioLogueado,
-<<<<<<< HEAD
-            @PathVariable String eventoId, HttpServletRequest request) {
-        Evento evento = this.buscarEvento(eventoId);
-
-        // Si el usuario ya está inscripto o en la waitlist, no hace nada y devuelve la inscripción existente con el
-        // código 200 OK
-        if (inscripcionesService.inscripcionConfirmadaOEnWaitlist(evento, usuarioLogueado))
-            return ResponseEntity.status(HttpStatus.SEE_OTHER)
-                    .location(URI.create(request.getRequestURI().concat(usuarioLogueado.getId()))).build();
-
-        // Si no estaba inscripto, intenta inscribirlo o mandarlo a la waitlist
-        inscripcionesService.inscribirOMandarAWaitlist(evento, usuarioLogueado);
-        return ResponseEntity.created(URI.create(request.getRequestURI())).build();
-=======
             @PathVariable String eventoId, @PathVariable String usuarioId) {
         var evento = this.buscarEvento(eventoId);
         var usuario = usuarioService.buscarPorId(usuarioId).orElseThrow(() -> new ResponseStatusException(
                 HttpStatus.FORBIDDEN,
                 "Solamente pueden crear una inscripción el usuario que se va a inscribir, o el organizador del evento"));
-
-        verificarAutorizacion(usuarioLogueado,
-                "Solamente pueden crear una inscripción el usuario que se va a inscribir, o el organizador del evento",
-                false, evento.getOrganizador(), usuario);
+        
+        Validador validador = new ValidadorAutorizacionUsuario(usuarioLogueado,
+                    List.of(evento.getOrganizador(), usuario));
+
+        validador.validar();
 
         String location = "/api/v1/evento/" + eventoId + "/inscripcion/" + usuarioId;
 
@@ -343,7 +323,6 @@
         // Si no estaba inscripto, intenta inscribirlo o mandarlo a la waitlist
         inscripcionesService.inscribirOMandarAWaitlist(evento, usuario);
         return ResponseEntity.created(URI.create(location)).build();
->>>>>>> 47f894f5
     }
 
     /**
@@ -381,39 +360,4 @@
         return this.eventoService.buscarEventoPorId(id)
                 .orElseThrow(() -> new ResponseStatusException(HttpStatus.NOT_FOUND, "Evento no encontrado"));
     }
-<<<<<<< HEAD
-=======
-
-    /**
-     * Verifica que el usuario autenticado esté dentro de los autorizados para la acción que quiere realizar.
-     * <p>
-     * Si no lo está, lanza una excepción con el código 403 FORBIDDEN, o 404 NOT_FOUND si se indicó así en el parámetro
-     * correspondiente. Esto último es útil para no revelar información sensible, como por ejemplo si un usuario existe,
-     * o si está inscrito a un evento.
-     *
-     * @param autenticado
-     *            usuario autenticado en el sistema
-     * @param mensajeError
-     *            mensaje de error que se quiere mostrar al usuario. Si retornarNotFound es true, este debe ser el mismo
-     *            mensaje que retorna el endpoint cuando el recurso no existe.
-     * @param retornarNotFound
-     *            si se prefiere retornar 404 en vez de 403 (para no revelar información sensible)
-     * @param autorizados
-     *            usuarios con permiso para realizar la acción
-     */
-    private void verificarAutorizacion(Usuario autenticado, String mensajeError, boolean retornarNotFound,
-            Usuario... autorizados) {
-        if (!estaEntreLosAutorizados(autenticado, Arrays.asList(autorizados)))
-            throw new ResponseStatusException(retornarNotFound ? HttpStatus.NOT_FOUND : HttpStatus.FORBIDDEN,
-                    mensajeError);
-    }
-
-    private boolean estaEntreLosAutorizados(Usuario autenticado, List<Usuario> autorizados) {
-        // Los ADMIN tienen acceso a todo
-        if (autenticado.getRoles().contains(RolUsuario.ADMIN)) {
-            return true;
-        }
-        return autorizados.stream().anyMatch(autenticado::equals);
-    }
->>>>>>> 47f894f5
 }