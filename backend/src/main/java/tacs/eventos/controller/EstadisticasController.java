package tacs.eventos.controller;

import io.swagger.v3.oas.annotations.Operation;
import io.swagger.v3.oas.annotations.responses.ApiResponse;
import lombok.AllArgsConstructor;
<<<<<<< HEAD

=======
>>>>>>> 47f894f5
import org.springframework.http.ResponseEntity;
import org.springframework.web.bind.annotation.*;
import tacs.eventos.service.EstadisticaService;
import tacs.eventos.service.EventoService;
import tacs.eventos.service.SessionService;
import tacs.eventos.service.UsuarioService;
import tacs.eventos.model.RolUsuario;

@RestController
@RequestMapping("/api/v1/estadisticas")
@AllArgsConstructor
public class EstadisticasController {

    private final EventoService eventoService;
    private final EstadisticaService estadisticaService;
    private final SessionService sessionService;
    private final UsuarioService usuarioService;

    // TODO: priorizar performance
    @GetMapping("/eventos/total")
    @Operation(summary = "Devuelve la cantidad de eventos registrados en el sistema")
<<<<<<< HEAD
    @ApiResponse(responseCode = "200", description = "OK")
    public int cantidadEventos() throws Exception {
        return estadisticaService.cantidadEventos();
=======
    @ApiResponses(value = { @ApiResponse(responseCode = "200", description = "OK"),
            @ApiResponse(responseCode = "403", description = "Acceso denegado - Solo admin"),
            @ApiResponse(responseCode = "500", description = "Error interno en servidor"), })
    public ResponseEntity<Integer> cantidadEventos(@RequestHeader("Authorization") String authHeader) throws Exception {
        // Validar que el usuario es admin
        if (!esUsuarioAdmin(authHeader)) {
            return ResponseEntity.status(403).build();
        }
        return ResponseEntity.ok(estadisticaService.cantidadEventos());
>>>>>>> 47f894f5
    }

    @GetMapping("/inscripciones/total")
    @Operation(summary = "Devuelve la cantidad de de inscripciones registrados en todo sistema")
<<<<<<< HEAD
    @ApiResponse(responseCode = "200", description = "OK")
    public ResponseEntity<Integer> cantidadInscripciones() {
=======
    @ApiResponses(value = { @ApiResponse(responseCode = "200", description = "OK"),
            @ApiResponse(responseCode = "403", description = "Acceso denegado - Solo admin") })
    public ResponseEntity<Integer> cantidadInscripciones(@RequestHeader("Authorization") String authHeader) {
        // Validar que el usuario es admin
        if (!esUsuarioAdmin(authHeader)) {
            return ResponseEntity.status(403).build();
        }
>>>>>>> 47f894f5
        return ResponseEntity.ok(estadisticaService.cantidadInscribiciones());
    }

    @GetMapping("/eventos/{eventoId}/tasa-conversionwl")
    @Operation(summary = "Devuelve la tasa de conversion de wait list de un evento")
<<<<<<< HEAD
    @ApiResponse(responseCode = "200", description = "OK")
    public ResponseEntity<Integer> tasaConversionWL(@PathVariable String eventoId) {
        return ResponseEntity.ok(estadisticaService.calcularTasaConversionWL(eventoId));
=======
    @ApiResponses(value = { @ApiResponse(responseCode = "200", description = "OK"),
            @ApiResponse(responseCode = "403", description = "Acceso denegado - Solo admin") })
    public ResponseEntity<Integer> tasaConversionWL(@PathVariable String eventoId,
            @RequestHeader("Authorization") String authHeader) {
        // Validar que el usuario es admin
        if (!esUsuarioAdmin(authHeader)) {
            return ResponseEntity.status(403).build();
        }
        return ResponseEntity.ok(estadisticaService.calcularTasaConversionWL(eventoId));
    }

    /**
     * Valida si el usuario autenticado es administrador
     */
    private boolean esUsuarioAdmin(String authHeader) {
        try {
            String token = authHeader.replace("Bearer ", "");
            var usuarioOpt = sessionService.validate(token);
            return usuarioOpt.isPresent() && usuarioOpt.get().getRoles().contains(RolUsuario.ADMIN);
        } catch (Exception e) {
            return false;
        }
>>>>>>> 47f894f5
    }

    // TODO: realizar futuras estadiscas

}<|MERGE_RESOLUTION|>--- conflicted
+++ resolved
@@ -2,11 +2,8 @@
 
 import io.swagger.v3.oas.annotations.Operation;
 import io.swagger.v3.oas.annotations.responses.ApiResponse;
+import io.swagger.v3.oas.annotations.responses.ApiResponses;
 import lombok.AllArgsConstructor;
-<<<<<<< HEAD
-
-=======
->>>>>>> 47f894f5
 import org.springframework.http.ResponseEntity;
 import org.springframework.web.bind.annotation.*;
 import tacs.eventos.service.EstadisticaService;
@@ -28,11 +25,6 @@
     // TODO: priorizar performance
     @GetMapping("/eventos/total")
     @Operation(summary = "Devuelve la cantidad de eventos registrados en el sistema")
-<<<<<<< HEAD
-    @ApiResponse(responseCode = "200", description = "OK")
-    public int cantidadEventos() throws Exception {
-        return estadisticaService.cantidadEventos();
-=======
     @ApiResponses(value = { @ApiResponse(responseCode = "200", description = "OK"),
             @ApiResponse(responseCode = "403", description = "Acceso denegado - Solo admin"),
             @ApiResponse(responseCode = "500", description = "Error interno en servidor"), })
@@ -42,15 +34,10 @@
             return ResponseEntity.status(403).build();
         }
         return ResponseEntity.ok(estadisticaService.cantidadEventos());
->>>>>>> 47f894f5
     }
 
     @GetMapping("/inscripciones/total")
     @Operation(summary = "Devuelve la cantidad de de inscripciones registrados en todo sistema")
-<<<<<<< HEAD
-    @ApiResponse(responseCode = "200", description = "OK")
-    public ResponseEntity<Integer> cantidadInscripciones() {
-=======
     @ApiResponses(value = { @ApiResponse(responseCode = "200", description = "OK"),
             @ApiResponse(responseCode = "403", description = "Acceso denegado - Solo admin") })
     public ResponseEntity<Integer> cantidadInscripciones(@RequestHeader("Authorization") String authHeader) {
@@ -58,17 +45,11 @@
         if (!esUsuarioAdmin(authHeader)) {
             return ResponseEntity.status(403).build();
         }
->>>>>>> 47f894f5
         return ResponseEntity.ok(estadisticaService.cantidadInscribiciones());
     }
 
     @GetMapping("/eventos/{eventoId}/tasa-conversionwl")
     @Operation(summary = "Devuelve la tasa de conversion de wait list de un evento")
-<<<<<<< HEAD
-    @ApiResponse(responseCode = "200", description = "OK")
-    public ResponseEntity<Integer> tasaConversionWL(@PathVariable String eventoId) {
-        return ResponseEntity.ok(estadisticaService.calcularTasaConversionWL(eventoId));
-=======
     @ApiResponses(value = { @ApiResponse(responseCode = "200", description = "OK"),
             @ApiResponse(responseCode = "403", description = "Acceso denegado - Solo admin") })
     public ResponseEntity<Integer> tasaConversionWL(@PathVariable String eventoId,
@@ -91,7 +72,6 @@
         } catch (Exception e) {
             return false;
         }
->>>>>>> 47f894f5
     }
 
     // TODO: realizar futuras estadiscas
