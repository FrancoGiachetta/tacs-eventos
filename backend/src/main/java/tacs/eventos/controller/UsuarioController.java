--- conflicted
+++ resolved
@@ -65,17 +65,13 @@
      */
     @GetMapping("/mis-eventos")
     public List<EventoResponse> getMisEventos(@AuthenticationPrincipal Usuario usuario) {
-<<<<<<< HEAD
-        return eventosRepository.findByOrganizador(usuario.getId()).stream()
-=======
         // Si es ADMIN, devolver todos los eventos
         if (usuario.getRoles().contains(RolUsuario.ADMIN)) {
-            return eventosRepository.todos().stream().map(e -> this.modelMapper.map(e, EventoResponse.class)).toList();
+            return eventosRepository.findAll().stream().map(e -> this.modelMapper.map(e, EventoResponse.class)).toList();
         }
 
         // Si no es ADMIN, devolver solo los eventos que organiza
-        return eventosRepository.getEventosPorOrganizador(usuario.getId()).stream()
->>>>>>> 47f894f5
+        return eventosRepository.findByOrganizador(usuario.getId()).stream()
                 .map(e -> this.modelMapper.map(e, EventoResponse.class)).toList();
     }
 }