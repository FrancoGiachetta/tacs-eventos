--- conflicted
+++ resolved
@@ -29,25 +29,21 @@
     /**
      * Retorna información del usuario autenticado.
      *
-     * @param usuario
-     *            datos del usuario autenticado.
-     *
+     * @param usuario datos del usuario autenticado.
      * @return información del usuario.
      */
     @GetMapping("/me")
     public UsuarioDto getMe(@AuthenticationPrincipal Usuario usuario) {
         return new UsuarioDto(usuario.getId(), usuario.getEmail(), usuario.getRoles().iterator().next(), // Asumimos un
-                                                                                                         // rol por
-                                                                                                         // usuario
+                // rol por
+                // usuario
                 usuario.getFechaCreacion());
     }
 
     /**
      * Retorna las inscripciones de un usuario según su id.
      *
-     * @param usuario
-     *            datos del usuario.
-     *
+     * @param usuario datos del usuario.
      * @return las inscripciones del usuario.
      */
     @GetMapping("/mis-inscripciones")
@@ -59,31 +55,19 @@
      * Retorna los eventos para los cuales el usuario es el organizador. Si el usuario es ADMIN, retorna todos los
      * eventos del sistema.
      *
-     * @param usuario
-     *            datos del usuario.
-     *
+     * @param usuario datos del usuario.
      * @return los eventos organizados por el usuario, o todos los eventos si es ADMIN.
      */
     @GetMapping("/mis-eventos")
     public ResponseEntity<List<EventoResponse>> getMisEventos(@AuthenticationPrincipal Usuario usuario) {
         // Si es ADMIN, devolver todos los eventos
         if (usuario.getRoles().contains(RolUsuario.ADMIN)) {
-<<<<<<< HEAD
-            return eventosRepository.findAll().stream().map(e -> this.modelMapper.map(e, EventoResponse.class))
-                    .toList();
+            return ResponseEntity.ok(eventosRepository.findAll().stream().map(e -> this.modelMapper.map(e, EventoResponse.class))
+                    .toList());
         }
 
         // Si no es ADMIN, devolver solo los eventos que organiza
-        return eventosRepository.findByOrganizador(usuario.getId()).stream()
-                .map(e -> this.modelMapper.map(e, EventoResponse.class)).toList();
-=======
-            return ResponseEntity.ok(eventosRepository.todos().stream()
-                    .map(e -> this.modelMapper.map(e, EventoResponse.class)).toList());
-        }
-
-        // Si no es ADMIN, devolver solo los eventos que organiza
-        return ResponseEntity.ok(eventosRepository.getEventosPorOrganizador(usuario.getId()).stream()
+        return ResponseEntity.ok(eventosRepository.findByOrganizador(usuario.getId()).stream()
                 .map(e -> this.modelMapper.map(e, EventoResponse.class)).toList());
->>>>>>> 79340251
     }
 }