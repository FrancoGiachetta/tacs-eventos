--- conflicted
+++ resolved
@@ -2,8 +2,6 @@
 
 import lombok.AllArgsConstructor;
 
-import org.springframework.beans.factory.annotation.Autowired;
-import org.springframework.scheduling.annotation.Async;
 import org.springframework.stereotype.Service;
 import tacs.eventos.model.Evento;
 import tacs.eventos.model.Usuario;
@@ -44,19 +42,13 @@
     public Optional<InscripcionEvento> inscribirOMandarAWaitlist(Evento evento, Usuario usuario)
             throws InterruptedException, ExecutionException {
         Optional<InscripcionEvento> inscripcion = inscripcionAsyncService
-                .intentarInscribir(InscripcionFactory.directa(usuario, evento)).get();
+                .intentarInscribir(InscripcionFactory.confirmada(usuario, evento)).get();
 
         // Primero intenta inscribirlo directamente. Si no, lo manda a la waitlist.
-<<<<<<< HEAD
         return inscripcion.or(() -> {
-            Waitlist waitlist = waitlistRepository.waitlist(evento);
-            waitlist.agregar(usuario);
-=======
-        return intentarInscribir(InscripcionFactory.confirmada(usuario, evento)).or(() -> {
             InscripcionEvento inscripcionEvento = InscripcionFactory.pendiente(usuario, evento);
             inscripcionesRepository.guardarInscripcion(inscripcionEvento);
             waitlistRepository.waitlist(evento).agregar(inscripcionEvento.getId());
->>>>>>> 483210b7
             return Optional.empty();
         });
     }
@@ -70,23 +62,12 @@
      * @param usuario
      */
     public void cancelarInscripcion(Evento evento, Usuario usuario) {
-<<<<<<< HEAD
-        // Si el usuario estaba inscripto, cancela su inscripción. Si no, intenta
-        // sacarlo de la waitlist.
-        var inscripcionConfirmada = inscripcionesRepository.getInscripcionConfirmada(usuario, evento);
-        inscripcionConfirmada.ifPresentOrElse(InscripcionEvento::cancelar,
-                () -> waitlistRepository.waitlist(evento).anularInscripcion(usuario));
-        if (inscripcionConfirmada.isPresent()) { // Si se eliminó una inscripción confirmada (se liberó un lugar)
-            // Promueve al próximo de la waitlist (si hay alguien). Hace esto en forma
-            // asincrónica, porque es una acción
-=======
         // Si el usuario estaba inscripto, cancela su inscripción. Si no, intenta sacarlo de la waitlist.
         var inscripcion = inscripcionesRepository.getInscripcionParaUsuarioYEvento(usuario, evento);
         var estabaConfirmada = inscripcion.map(InscripcionEvento::estaConfirmada).orElse(false);
         inscripcion.ifPresent(InscripcionEvento::cancelar);
         if (estabaConfirmada) { // Si se eliminó una inscripción confirmada (se liberó un lugar)
             // Promueve al próximo de la waitlist (si hay alguien). Hace esto en forma asincrónica, porque es una acción
->>>>>>> 483210b7
             // que
             // puede tardar (ya que la inscripción está sincronizada por evento), y al
             // usuario que canceló su
@@ -125,50 +106,8 @@
     public List<InscripcionEvento> inscripcionesPendientes(Evento evento) {
         return inscripcionesRepository.getInscripcionesPendientes(evento);
     }
-<<<<<<< HEAD
-=======
-
-    /**
-     * Intenta inscribir al usuario directamente al evento (sin pasar por la waitlist).
-     *
-     * @param inscripcion
-     *            la inscripción que se quiere intentar realizar
-     *
-     * @return la inscripción realizada, o un Optional vacío si no pudo realizar la inscripción porque no había lugar
-     */
-    private Optional<InscripcionEvento> intentarInscribir(InscripcionEvento inscripcion) {
-        // Sincronizo la inscripción por evento. Esto es para evitar que entre el momento en el que se chequeó si había
-        // lugar, y se persistió la inscripción en la base, el evento justo alcance la capacidad máxima. Si eso ocurre,
-        // la cantidad de inscriptos en un evento puede superar el cupo máximo, y eso nunca puede pasar.
-        // TODO: esta forma de lockear en realidad no está del todo OK porque lockea por objeto físico. Nada nos asegura
-        // que no se instance el evento con el mismo id en otro hilo, y no se actualice al mismo tiempo. De todas
-        // formas, capaz deberíamos usar otra estrategia de lockeo más liviana como usar un número de versión (como hace
-        // hibernate) o el hash del estado interno del evento (como lo que vimos en la clase de API REST que se hace con
-        // el ETag.
-        synchronized (inscripcion.getEvento()) {
-            int inscriptos = this.inscripcionesRepository.cantidadInscriptos(inscripcion.getEvento());
-            if (!inscripcion.getEvento().permiteIncripcion(inscriptos))
-                return Optional.empty();
-            inscripcionesRepository.guardarInscripcion(inscripcion);
-            return Optional.of(inscripcion);
-        }
-    }
-
-    /**
-     * Promueve al próximo de la waitlist a inscripción, si es que hay alguien en la waitlist. Este métod0 es
-     * asincrónico.
-     *
-     * @param evento
-     */
-    @Async
-    protected void inscribirProximo(Evento evento) {
-        waitlistRepository.waitlist(evento).proximo().flatMap(inscripcionesRepository::getInscripcionPorId)
-                .filter(InscripcionEvento::estaPendiente) // Solo inscribo si sigue pendiente
-                .ifPresent(this::intentarInscribir);
-    }
 
     public Optional<InscripcionEvento> inscripcionParaUsuarioYEvento(Usuario usuarioInscripto, Evento evento) {
         return inscripcionesRepository.getInscripcionParaUsuarioYEvento(usuarioInscripto, evento);
     }
->>>>>>> 483210b7
 }