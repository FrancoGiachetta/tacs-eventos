--- conflicted
+++ resolved
@@ -1,30 +1,24 @@
 package tacs.eventos.service;
 
+import jakarta.annotation.PostConstruct;
 import lombok.RequiredArgsConstructor;
-
 import org.springframework.http.HttpStatus;
 import org.springframework.security.crypto.password.PasswordEncoder;
 import org.springframework.stereotype.Service;
-<<<<<<< HEAD
-=======
 import org.springframework.web.server.ResponseStatusException;
-
 import tacs.eventos.dto.EstadoInscripcionResponse;
->>>>>>> 07682eae
 import tacs.eventos.dto.InscripcionResponse;
 import tacs.eventos.model.RolUsuario;
 import tacs.eventos.model.Usuario;
+import tacs.eventos.model.inscripcion.EstadoInscripcion;
 import tacs.eventos.model.inscripcion.InscripcionEvento;
+import tacs.eventos.repository.WaitlistRepository;
 import tacs.eventos.repository.inscripcion.InscripcionesRepository;
-import tacs.eventos.repository.WaitlistRepository;
 import tacs.eventos.repository.usuario.UsuarioRepository;
 
-import jakarta.annotation.PostConstruct;
 import java.util.List;
 import java.util.Optional;
 import java.util.Set;
-
-import static tacs.eventos.dto.EstadoInscripcionMapper.mapEstado;
 
 @Service
 @RequiredArgsConstructor
@@ -77,11 +71,11 @@
 
         // Solo permitir USUARIO u ORGANIZADOR en registro
         switch (tipoUsuario.toUpperCase()) {
-        case "ORGANIZADOR":
-            return Set.of(RolUsuario.ORGANIZADOR);
-        case "USUARIO":
-        default:
-            return Set.of(RolUsuario.USUARIO);
+            case "ORGANIZADOR":
+                return Set.of(RolUsuario.ORGANIZADOR);
+            case "USUARIO":
+            default:
+                return Set.of(RolUsuario.USUARIO);
         }
     }
 
@@ -95,36 +89,20 @@
 
     public List<InscripcionResponse> obtenerInscripcionesNoCanceladas(String usuarioId) {
         Usuario usuario = repo.obtenerPorId(usuarioId)
-<<<<<<< HEAD
-                .orElseThrow(() -> new IllegalArgumentException("Usuario no encontrado"));
+                .orElseThrow(() -> new ResponseStatusException(HttpStatus.NOT_FOUND,
+                        "No se pudo encontrar el usuario no encontrado"));
         List<InscripcionEvento> inscripciones = inscripcionesRepository.getInscripcionesNoCanceladasPorParticipante(usuario);
         List<InscripcionResponse> inscripcionResponses = inscripciones.stream()
                 .map(insc -> new InscripcionResponse(insc.getEvento().getId(), mapEstado(insc.getEstado()))).toList();
         return inscripcionResponses;
-=======
-                .orElseThrow(() -> new ResponseStatusException(HttpStatus.NOT_FOUND,
-                        "No se pudo encontrar el usuario no encontrado"));
-        List<InscripcionEvento> inscripciones = inscripcionesRepository
-                .getInscripcionesConfirmadasPorParticipante(usuario);
-        List<InscripcionResponse> inscripcionResponses = inscripciones.stream()
-                .map(inscripcion -> new InscripcionResponse(inscripcion.getEvento().getId(),
-                        mapEstado(inscripcion.getEstado())))
-                .collect(Collectors.toList());
-
-        List<Evento> eventosEnWaitlist = waitlistRepository.eventosEnCuyasWaitlistEsta(usuario);
-        List<InscripcionResponse> waitlistResponses = eventosEnWaitlist.stream()
-                .map(evento -> new InscripcionResponse(evento.getId(), EstadoInscripcionResponse.PENDIENTE)).toList();
-
-        return Stream.concat(inscripcionResponses.stream(), waitlistResponses.stream()).collect(Collectors.toList());
     }
 
     private EstadoInscripcionResponse mapEstado(EstadoInscripcion estado) {
         return switch (estado) {
-        case CONFIRMADA -> EstadoInscripcionResponse.CONFIRMADA;
-        case CANCELADA -> EstadoInscripcionResponse.CANCELADA;
-        case PENDIENTE -> EstadoInscripcionResponse.PENDIENTE;
+            case CONFIRMADA -> EstadoInscripcionResponse.CONFIRMADA;
+            case CANCELADA -> EstadoInscripcionResponse.CANCELADA;
+            case PENDIENTE -> EstadoInscripcionResponse.PENDIENTE;
         };
->>>>>>> 07682eae
     }
 
     // Métodos para gestión de roles (solo admin)
