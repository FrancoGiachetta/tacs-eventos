package tacs.eventos.service;

import lombok.RequiredArgsConstructor;
import org.springframework.security.crypto.password.PasswordEncoder;
import org.springframework.stereotype.Service;
import tacs.eventos.dto.EstadoInscripcionResponse;
import tacs.eventos.dto.InscripcionResponse;
import tacs.eventos.model.Evento;
import tacs.eventos.model.RolUsuario;
import tacs.eventos.model.Usuario;
import tacs.eventos.model.inscripcion.EstadoInscripcion;
import tacs.eventos.model.inscripcion.InscripcionEvento;
import tacs.eventos.repository.inscripcion.InscripcionesRepository;
import tacs.eventos.repository.WaitlistRepository;
import tacs.eventos.repository.usuario.UsuarioRepository;

import jakarta.annotation.PostConstruct;
import java.util.List;
import java.util.Optional;
import java.util.Set;
import java.util.stream.Collectors;
import java.util.stream.Stream;

@Service
@RequiredArgsConstructor
public class UsuarioService {
    private final UsuarioRepository repo;
    private final InscripcionesRepository inscripcionesRepository;
    private final WaitlistRepository waitlistRepository;
    private final PasswordEncoder encoder;

    @PostConstruct
    public void inicializarUsuariosIniciales() {
        // Crear admin por defecto si no existe
        if (repo.obtenerPorEmail("admin@eventos.com").isEmpty()) {
            Usuario admin = new Usuario("admin@eventos.com", encoder.encode("admin123"), Set.of(RolUsuario.ADMIN));
            repo.guardar(admin);
            System.out.println("Admin creado: admin@eventos.com / admin123");
        }

        // Crear organizador de ejemplo si no existe
        if (repo.obtenerPorEmail("organizador@eventos.com").isEmpty()) {
            Usuario organizador = new Usuario("organizador@eventos.com", encoder.encode("org123"),
                    Set.of(RolUsuario.ORGANIZADOR));
            repo.guardar(organizador);
            System.out.println("Organizador creado: organizador@eventos.com / org123");
        }
    }

    public Usuario registrar(String email, String password) {
<<<<<<< HEAD
        Optional<Usuario> existente = repo.findByEmail(email);
        if (existente.isPresent())
            throw new IllegalArgumentException("Email ya registrado");
        var u = new Usuario(email, encoder.encode(password), Set.of(RolUsuario.USUARIO));
        repo.save(u);
        System.out.println("usuario ID: " + u.getId());
=======
        return registrar(email, password, "USUARIO");
    }

    public Usuario registrar(String email, String password, String tipoUsuario) {
        Optional<Usuario> existente = repo.obtenerPorEmail(email);
        if (existente.isPresent())
            throw new IllegalArgumentException("Email ya registrado");

        // Determinar rol basado en tipo de usuario seleccionado
        Set<RolUsuario> roles = determinarRoles(tipoUsuario);

        var u = new Usuario(email, encoder.encode(password), roles);
        repo.guardar(u);
        System.out.println("usuario ID: " + u.getId() + " con roles: " + roles);
>>>>>>> 47f894f5
        return u;
    }

    private Set<RolUsuario> determinarRoles(String tipoUsuario) {
        if (tipoUsuario == null || tipoUsuario.trim().isEmpty()) {
            return Set.of(RolUsuario.USUARIO); // Usuario normal por defecto
        }

        // Solo permitir USUARIO u ORGANIZADOR en registro
        switch (tipoUsuario.toUpperCase()) {
        case "ORGANIZADOR":
            return Set.of(RolUsuario.ORGANIZADOR);
        case "USUARIO":
        default:
            return Set.of(RolUsuario.USUARIO);
        }
    }

    public Optional<Usuario> buscarPorEmail(String email) {
        return repo.findByEmail(email);
    }

    public Optional<Usuario> buscarPorId(String id) {
        return repo.findById(id);
    }

    public List<InscripcionResponse> obtenerInscripcionesNoCanceladas(String usuarioId) {
        Usuario usuario = repo.findById(usuarioId)
                .orElseThrow(() -> new IllegalArgumentException("Usuario no encontrado"));

        List<InscripcionEvento> inscripciones = inscripcionesRepository
                .getInscripcionesConfirmadasPorParticipante(usuario);
        List<InscripcionResponse> inscripcionResponses = inscripciones.stream()
                .map(inscripcion -> new InscripcionResponse(inscripcion.getEvento().getId(),
                        mapEstado(inscripcion.getEstado())))
                .collect(Collectors.toList());

        List<Evento> eventosEnWaitlist = waitlistRepository.eventosEnCuyasWaitlistEsta(usuario);
        List<InscripcionResponse> waitlistResponses = eventosEnWaitlist.stream()
                .map(evento -> new InscripcionResponse(evento.getId(), EstadoInscripcionResponse.PENDIENTE)).toList();

        return Stream.concat(inscripcionResponses.stream(), waitlistResponses.stream()).collect(Collectors.toList());
    }

    private EstadoInscripcionResponse mapEstado(EstadoInscripcion estado) {
        return switch (estado) {
        case CONFIRMADA -> EstadoInscripcionResponse.CONFIRMADA;
        case CANCELADA -> EstadoInscripcionResponse.CANCELADA;
        case PENDIENTE -> EstadoInscripcionResponse.PENDIENTE;
        };
    }

    // Métodos para gestión de roles (solo admin)
    public List<Usuario> obtenerTodosLosUsuarios() {
        return repo.obtenerTodos();
    }

    public Usuario cambiarRol(String usuarioId, RolUsuario nuevoRol) {
        Usuario usuario = repo.obtenerPorId(usuarioId)
                .orElseThrow(() -> new IllegalArgumentException("Usuario no encontrado"));

        usuario.setRoles(Set.of(nuevoRol));
        repo.guardar(usuario);
        System.out.println("Rol cambiado para usuario " + usuario.getEmail() + " a: " + nuevoRol);
        return usuario;
    }
}<|MERGE_RESOLUTION|>--- conflicted
+++ resolved
@@ -1,6 +1,6 @@
 package tacs.eventos.service;
 
-import lombok.RequiredArgsConstructor;
+import lombok.AllArgsConstructor;
 import org.springframework.security.crypto.password.PasswordEncoder;
 import org.springframework.stereotype.Service;
 import tacs.eventos.dto.EstadoInscripcionResponse;
@@ -10,6 +10,7 @@
 import tacs.eventos.model.Usuario;
 import tacs.eventos.model.inscripcion.EstadoInscripcion;
 import tacs.eventos.model.inscripcion.InscripcionEvento;
+import tacs.eventos.repository.WaitlistRepository;
 import tacs.eventos.repository.inscripcion.InscripcionesRepository;
 import tacs.eventos.repository.WaitlistRepository;
 import tacs.eventos.repository.usuario.UsuarioRepository;
@@ -22,7 +23,7 @@
 import java.util.stream.Stream;
 
 @Service
-@RequiredArgsConstructor
+@AllArgsConstructor
 public class UsuarioService {
     private final UsuarioRepository repo;
     private final InscripcionesRepository inscripcionesRepository;
@@ -32,35 +33,27 @@
     @PostConstruct
     public void inicializarUsuariosIniciales() {
         // Crear admin por defecto si no existe
-        if (repo.obtenerPorEmail("admin@eventos.com").isEmpty()) {
+        if (repo.findByEmail("admin@eventos.com").isEmpty()) {
             Usuario admin = new Usuario("admin@eventos.com", encoder.encode("admin123"), Set.of(RolUsuario.ADMIN));
-            repo.guardar(admin);
+            repo.save(admin);
             System.out.println("Admin creado: admin@eventos.com / admin123");
         }
 
         // Crear organizador de ejemplo si no existe
-        if (repo.obtenerPorEmail("organizador@eventos.com").isEmpty()) {
+        if (repo.findByEmail("organizador@eventos.com").isEmpty()) {
             Usuario organizador = new Usuario("organizador@eventos.com", encoder.encode("org123"),
                     Set.of(RolUsuario.ORGANIZADOR));
-            repo.guardar(organizador);
+            repo.save(organizador);
             System.out.println("Organizador creado: organizador@eventos.com / org123");
         }
     }
 
     public Usuario registrar(String email, String password) {
-<<<<<<< HEAD
-        Optional<Usuario> existente = repo.findByEmail(email);
-        if (existente.isPresent())
-            throw new IllegalArgumentException("Email ya registrado");
-        var u = new Usuario(email, encoder.encode(password), Set.of(RolUsuario.USUARIO));
-        repo.save(u);
-        System.out.println("usuario ID: " + u.getId());
-=======
         return registrar(email, password, "USUARIO");
     }
 
     public Usuario registrar(String email, String password, String tipoUsuario) {
-        Optional<Usuario> existente = repo.obtenerPorEmail(email);
+        Optional<Usuario> existente = repo.findByEmail(email);
         if (existente.isPresent())
             throw new IllegalArgumentException("Email ya registrado");
 
@@ -68,9 +61,8 @@
         Set<RolUsuario> roles = determinarRoles(tipoUsuario);
 
         var u = new Usuario(email, encoder.encode(password), roles);
-        repo.guardar(u);
+        repo.save(u);
         System.out.println("usuario ID: " + u.getId() + " con roles: " + roles);
->>>>>>> 47f894f5
         return u;
     }
 
@@ -125,15 +117,15 @@
 
     // Métodos para gestión de roles (solo admin)
     public List<Usuario> obtenerTodosLosUsuarios() {
-        return repo.obtenerTodos();
+        return repo.findAll();
     }
 
     public Usuario cambiarRol(String usuarioId, RolUsuario nuevoRol) {
-        Usuario usuario = repo.obtenerPorId(usuarioId)
+        Usuario usuario = repo.findById(usuarioId)
                 .orElseThrow(() -> new IllegalArgumentException("Usuario no encontrado"));
 
         usuario.setRoles(Set.of(nuevoRol));
-        repo.guardar(usuario);
+        repo.save(usuario);
         System.out.println("Rol cambiado para usuario " + usuario.getEmail() + " a: " + nuevoRol);
         return usuario;
     }
