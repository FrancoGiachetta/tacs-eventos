package tacs.eventos.service;

<<<<<<< HEAD
import lombok.AllArgsConstructor;
=======
import jakarta.annotation.PostConstruct;
import lombok.RequiredArgsConstructor;
import org.springframework.http.HttpStatus;
>>>>>>> 79340251
import org.springframework.security.crypto.password.PasswordEncoder;
import org.springframework.stereotype.Service;
import org.springframework.web.server.ResponseStatusException;
import tacs.eventos.dto.EstadoInscripcionResponse;
import tacs.eventos.dto.InscripcionResponse;
import tacs.eventos.model.RolUsuario;
import tacs.eventos.model.Usuario;
import tacs.eventos.model.inscripcion.EstadoInscripcion;
import tacs.eventos.model.inscripcion.InscripcionEvento;
<<<<<<< HEAD
import tacs.eventos.repository.WaitlistRepository;
import tacs.eventos.repository.inscripcion.InscripcionesRepository;
=======
>>>>>>> 79340251
import tacs.eventos.repository.WaitlistRepository;
import tacs.eventos.repository.inscripcion.InscripcionesRepository;
import tacs.eventos.repository.usuario.UsuarioRepository;

import java.util.List;
import java.util.Optional;
import java.util.Set;

@Service
@AllArgsConstructor
public class UsuarioService {
    private final UsuarioRepository repo;
    private final InscripcionesRepository inscripcionesRepository;
    private final WaitlistRepository waitlistRepository;
    private final PasswordEncoder encoder;

    @PostConstruct
    public void inicializarUsuariosIniciales() {
        // Crear admin por defecto si no existe
        if (repo.findByEmail("admin@eventos.com").isEmpty()) {
            Usuario admin = new Usuario("admin@eventos.com", encoder.encode("admin123"), Set.of(RolUsuario.ADMIN));
            repo.save(admin);
            System.out.println("Admin creado: admin@eventos.com / admin123");
        }

        // Crear organizador de ejemplo si no existe
        if (repo.findByEmail("organizador@eventos.com").isEmpty()) {
            Usuario organizador = new Usuario("organizador@eventos.com", encoder.encode("org123"),
                    Set.of(RolUsuario.ORGANIZADOR));
            repo.save(organizador);
            System.out.println("Organizador creado: organizador@eventos.com / org123");
        }
    }

    public Usuario registrar(String email, String password) {
        return registrar(email, password, "USUARIO");
    }

    public Usuario registrar(String email, String password, String tipoUsuario) {
        Optional<Usuario> existente = repo.findByEmail(email);
        if (existente.isPresent())
            throw new IllegalArgumentException("Email ya registrado");

        // Determinar rol basado en tipo de usuario seleccionado
        Set<RolUsuario> roles = determinarRoles(tipoUsuario);

        var u = new Usuario(email, encoder.encode(password), roles);
        repo.save(u);
        System.out.println("usuario ID: " + u.getId() + " con roles: " + roles);
        return u;
    }

    private Set<RolUsuario> determinarRoles(String tipoUsuario) {
        if (tipoUsuario == null || tipoUsuario.trim().isEmpty()) {
            return Set.of(RolUsuario.USUARIO); // Usuario normal por defecto
        }

        // Solo permitir USUARIO u ORGANIZADOR en registro
        switch (tipoUsuario.toUpperCase()) {
        case "ORGANIZADOR":
            return Set.of(RolUsuario.ORGANIZADOR);
        case "USUARIO":
        default:
            return Set.of(RolUsuario.USUARIO);
        }
    }

    public Optional<Usuario> buscarPorEmail(String email) {
        return repo.findByEmail(email);
    }

    public Optional<Usuario> buscarPorId(String id) {
        return repo.findById(id);
    }

    public List<InscripcionResponse> obtenerInscripcionesNoCanceladas(String usuarioId) {
<<<<<<< HEAD
        Usuario usuario = repo.findById(usuarioId)
                .orElseThrow(() -> new IllegalArgumentException("Usuario no encontrado"));

=======
        Usuario usuario = repo.obtenerPorId(usuarioId)
                .orElseThrow(() -> new ResponseStatusException(HttpStatus.NOT_FOUND,
                        "No se pudo encontrar el usuario no encontrado"));
>>>>>>> 79340251
        List<InscripcionEvento> inscripciones = inscripcionesRepository
                .getInscripcionesNoCanceladasPorParticipante(usuario);
        List<InscripcionResponse> inscripcionResponses = inscripciones.stream()
                .map(insc -> new InscripcionResponse(insc.getEvento().getId(), mapEstado(insc.getEstado()))).toList();
        return inscripcionResponses;
    }

    private EstadoInscripcionResponse mapEstado(EstadoInscripcion estado) {
        return switch (estado) {
        case CONFIRMADA -> EstadoInscripcionResponse.CONFIRMADA;
        case CANCELADA -> EstadoInscripcionResponse.CANCELADA;
        case PENDIENTE -> EstadoInscripcionResponse.PENDIENTE;
        };
    }

    // Métodos para gestión de roles (solo admin)
    public List<Usuario> obtenerTodosLosUsuarios() {
        return repo.findAll();
    }

    public Usuario cambiarRol(String usuarioId, RolUsuario nuevoRol) {
        Usuario usuario = repo.findById(usuarioId)
                .orElseThrow(() -> new IllegalArgumentException("Usuario no encontrado"));

        usuario.setRoles(Set.of(nuevoRol));
        repo.save(usuario);
        System.out.println("Rol cambiado para usuario " + usuario.getEmail() + " a: " + nuevoRol);
        return usuario;
    }
}<|MERGE_RESOLUTION|>--- conflicted
+++ resolved
@@ -1,26 +1,15 @@
 package tacs.eventos.service;
 
-<<<<<<< HEAD
-import lombok.AllArgsConstructor;
-=======
 import jakarta.annotation.PostConstruct;
 import lombok.RequiredArgsConstructor;
-import org.springframework.http.HttpStatus;
->>>>>>> 79340251
 import org.springframework.security.crypto.password.PasswordEncoder;
 import org.springframework.stereotype.Service;
-import org.springframework.web.server.ResponseStatusException;
 import tacs.eventos.dto.EstadoInscripcionResponse;
 import tacs.eventos.dto.InscripcionResponse;
 import tacs.eventos.model.RolUsuario;
 import tacs.eventos.model.Usuario;
 import tacs.eventos.model.inscripcion.EstadoInscripcion;
 import tacs.eventos.model.inscripcion.InscripcionEvento;
-<<<<<<< HEAD
-import tacs.eventos.repository.WaitlistRepository;
-import tacs.eventos.repository.inscripcion.InscripcionesRepository;
-=======
->>>>>>> 79340251
 import tacs.eventos.repository.WaitlistRepository;
 import tacs.eventos.repository.inscripcion.InscripcionesRepository;
 import tacs.eventos.repository.usuario.UsuarioRepository;
@@ -30,7 +19,7 @@
 import java.util.Set;
 
 @Service
-@AllArgsConstructor
+@RequiredArgsConstructor
 public class UsuarioService {
     private final UsuarioRepository repo;
     private final InscripcionesRepository inscripcionesRepository;
@@ -80,11 +69,11 @@
 
         // Solo permitir USUARIO u ORGANIZADOR en registro
         switch (tipoUsuario.toUpperCase()) {
-        case "ORGANIZADOR":
-            return Set.of(RolUsuario.ORGANIZADOR);
-        case "USUARIO":
-        default:
-            return Set.of(RolUsuario.USUARIO);
+            case "ORGANIZADOR":
+                return Set.of(RolUsuario.ORGANIZADOR);
+            case "USUARIO":
+            default:
+                return Set.of(RolUsuario.USUARIO);
         }
     }
 
@@ -97,15 +86,9 @@
     }
 
     public List<InscripcionResponse> obtenerInscripcionesNoCanceladas(String usuarioId) {
-<<<<<<< HEAD
         Usuario usuario = repo.findById(usuarioId)
                 .orElseThrow(() -> new IllegalArgumentException("Usuario no encontrado"));
 
-=======
-        Usuario usuario = repo.obtenerPorId(usuarioId)
-                .orElseThrow(() -> new ResponseStatusException(HttpStatus.NOT_FOUND,
-                        "No se pudo encontrar el usuario no encontrado"));
->>>>>>> 79340251
         List<InscripcionEvento> inscripciones = inscripcionesRepository
                 .getInscripcionesNoCanceladasPorParticipante(usuario);
         List<InscripcionResponse> inscripcionResponses = inscripciones.stream()
@@ -115,9 +98,9 @@
 
     private EstadoInscripcionResponse mapEstado(EstadoInscripcion estado) {
         return switch (estado) {
-        case CONFIRMADA -> EstadoInscripcionResponse.CONFIRMADA;
-        case CANCELADA -> EstadoInscripcionResponse.CANCELADA;
-        case PENDIENTE -> EstadoInscripcionResponse.PENDIENTE;
+            case CONFIRMADA -> EstadoInscripcionResponse.CONFIRMADA;
+            case CANCELADA -> EstadoInscripcionResponse.CANCELADA;
+            case PENDIENTE -> EstadoInscripcionResponse.PENDIENTE;
         };
     }
 
