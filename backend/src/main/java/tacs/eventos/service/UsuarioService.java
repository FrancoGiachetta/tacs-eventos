package tacs.eventos.service;

<<<<<<< HEAD
import lombok.AllArgsConstructor;

import org.springframework.http.HttpStatus;
=======
import lombok.RequiredArgsConstructor;
>>>>>>> 47f894f5
import org.springframework.security.crypto.password.PasswordEncoder;
import org.springframework.stereotype.Service;
import org.springframework.web.server.ResponseStatusException;

import tacs.eventos.dto.EstadoInscripcionResponse;
import tacs.eventos.dto.InscripcionResponse;
import tacs.eventos.model.Evento;
import tacs.eventos.model.RolUsuario;
import tacs.eventos.model.Usuario;
import tacs.eventos.model.inscripcion.EstadoInscripcion;
import tacs.eventos.model.inscripcion.InscripcionEvento;
import tacs.eventos.repository.inscripcion.InscripcionesRepository;
import tacs.eventos.repository.WaitlistRepository;
import tacs.eventos.repository.usuario.UsuarioRepository;

import jakarta.annotation.PostConstruct;
import java.util.List;
import java.util.Optional;
import java.util.Set;
import java.util.stream.Collectors;
import java.util.stream.Stream;

@Service
@RequiredArgsConstructor
public class UsuarioService {
    private final UsuarioRepository repo;
    private final InscripcionesRepository inscripcionesRepository;
    private final WaitlistRepository waitlistRepository;
    private final PasswordEncoder encoder;

    @PostConstruct
    public void inicializarUsuariosIniciales() {
        // Crear admin por defecto si no existe
        if (repo.obtenerPorEmail("admin@eventos.com").isEmpty()) {
            Usuario admin = new Usuario("admin@eventos.com", encoder.encode("admin123"), Set.of(RolUsuario.ADMIN));
            repo.guardar(admin);
            System.out.println("Admin creado: admin@eventos.com / admin123");
        }

        // Crear organizador de ejemplo si no existe
        if (repo.obtenerPorEmail("organizador@eventos.com").isEmpty()) {
            Usuario organizador = new Usuario("organizador@eventos.com", encoder.encode("org123"),
                    Set.of(RolUsuario.ORGANIZADOR));
            repo.guardar(organizador);
            System.out.println("Organizador creado: organizador@eventos.com / org123");
        }
    }

    public Usuario registrar(String email, String password) {
        return registrar(email, password, "USUARIO");
    }

    public Usuario registrar(String email, String password, String tipoUsuario) {
        Optional<Usuario> existente = repo.obtenerPorEmail(email);
        if (existente.isPresent())
            throw new IllegalArgumentException("Email ya registrado");

        // Determinar rol basado en tipo de usuario seleccionado
        Set<RolUsuario> roles = determinarRoles(tipoUsuario);

        var u = new Usuario(email, encoder.encode(password), roles);
        repo.guardar(u);
        System.out.println("usuario ID: " + u.getId() + " con roles: " + roles);
        return u;
    }

    private Set<RolUsuario> determinarRoles(String tipoUsuario) {
        if (tipoUsuario == null || tipoUsuario.trim().isEmpty()) {
            return Set.of(RolUsuario.USUARIO); // Usuario normal por defecto
        }

        // Solo permitir USUARIO u ORGANIZADOR en registro
        switch (tipoUsuario.toUpperCase()) {
        case "ORGANIZADOR":
            return Set.of(RolUsuario.ORGANIZADOR);
        case "USUARIO":
        default:
            return Set.of(RolUsuario.USUARIO);
        }
    }

    public Optional<Usuario> buscarPorEmail(String email) {
        return repo.obtenerPorEmail(email);
    }

    public Optional<Usuario> buscarPorId(String id) {
        return repo.obtenerPorId(id);
    }

    public List<InscripcionResponse> obtenerInscripcionesNoCanceladas(String usuarioId) {
        Usuario usuario = repo.obtenerPorId(usuarioId)
<<<<<<< HEAD
                .orElseThrow(() -> new ResponseStatusException(HttpStatus.NOT_FOUND,
                        "No se pudo encontrar el usuario no encontrado"));
=======
                .orElseThrow(() -> new IllegalArgumentException("Usuario no encontrado"));

>>>>>>> 47f894f5
        List<InscripcionEvento> inscripciones = inscripcionesRepository
                .getInscripcionesConfirmadasPorParticipante(usuario);
        List<InscripcionResponse> inscripcionResponses = inscripciones.stream()
                .map(inscripcion -> new InscripcionResponse(inscripcion.getEvento().getId(),
                        mapEstado(inscripcion.getEstado())))
                .collect(Collectors.toList());

        List<Evento> eventosEnWaitlist = waitlistRepository.eventosEnCuyasWaitlistEsta(usuario);
        List<InscripcionResponse> waitlistResponses = eventosEnWaitlist.stream()
                .map(evento -> new InscripcionResponse(evento.getId(), EstadoInscripcionResponse.PENDIENTE)).toList();

        return Stream.concat(inscripcionResponses.stream(), waitlistResponses.stream()).collect(Collectors.toList());
    }

    private EstadoInscripcionResponse mapEstado(EstadoInscripcion estado) {
        return switch (estado) {
        case CONFIRMADA -> EstadoInscripcionResponse.CONFIRMADA;
        case CANCELADA -> EstadoInscripcionResponse.CANCELADA;
        case PENDIENTE -> EstadoInscripcionResponse.PENDIENTE;
        };
    }

    // Métodos para gestión de roles (solo admin)
    public List<Usuario> obtenerTodosLosUsuarios() {
        return repo.obtenerTodos();
    }

    public Usuario cambiarRol(String usuarioId, RolUsuario nuevoRol) {
        Usuario usuario = repo.obtenerPorId(usuarioId)
                .orElseThrow(() -> new IllegalArgumentException("Usuario no encontrado"));

        usuario.setRoles(Set.of(nuevoRol));
        repo.guardar(usuario);
        System.out.println("Rol cambiado para usuario " + usuario.getEmail() + " a: " + nuevoRol);
        return usuario;
    }
}<|MERGE_RESOLUTION|>--- conflicted
+++ resolved
@@ -1,12 +1,9 @@
 package tacs.eventos.service;
 
-<<<<<<< HEAD
+import lombok.RequiredArgsConstructor;
 import lombok.AllArgsConstructor;
 
 import org.springframework.http.HttpStatus;
-=======
-import lombok.RequiredArgsConstructor;
->>>>>>> 47f894f5
 import org.springframework.security.crypto.password.PasswordEncoder;
 import org.springframework.stereotype.Service;
 import org.springframework.web.server.ResponseStatusException;
@@ -98,13 +95,8 @@
 
     public List<InscripcionResponse> obtenerInscripcionesNoCanceladas(String usuarioId) {
         Usuario usuario = repo.obtenerPorId(usuarioId)
-<<<<<<< HEAD
                 .orElseThrow(() -> new ResponseStatusException(HttpStatus.NOT_FOUND,
                         "No se pudo encontrar el usuario no encontrado"));
-=======
-                .orElseThrow(() -> new IllegalArgumentException("Usuario no encontrado"));
-
->>>>>>> 47f894f5
         List<InscripcionEvento> inscripciones = inscripcionesRepository
                 .getInscripcionesConfirmadasPorParticipante(usuario);
         List<InscripcionResponse> inscripcionResponses = inscripciones.stream()
