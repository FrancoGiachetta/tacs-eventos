--- conflicted
+++ resolved
@@ -24,29 +24,13 @@
     }
 
     public int cantidadEventos() throws Exception {
-<<<<<<< HEAD
-        //
-
-        try {
-
-            return Math.toIntExact(this.eventosRepository.count());
-        } catch (Exception e) {
-            throw new ResponseStatusException(HttpStatus.INTERNAL_SERVER_ERROR, "Error interno en servidor", e);
-        }
-
-=======
-        return this.eventosRepository.cantidaEventos();
->>>>>>> 79340251
+        return Math.toIntExact(this.eventosRepository.count());
     }
 
     // TODO: falta chequear si esta bien aplicado esta logica que pide de tasa de conversion de waitList
     public int calcularTasaConversionWL(String id) {
-<<<<<<< HEAD
-        Optional<Evento> evento = this.eventosRepository.findById(id);
-=======
-        Evento evento = this.eventosRepository.getEvento(id)
+        Evento evento = this.eventosRepository.findById(id)
                 .orElseThrow(() -> new ResponseStatusException(HttpStatus.NOT_FOUND, "Evento no encontrado"));
->>>>>>> 79340251
         int calculoTasa = 0;
 
         if (evento.isAbierto()) {
@@ -62,5 +46,7 @@
         }
 
         return calculoTasa;
+
     }
+
 }