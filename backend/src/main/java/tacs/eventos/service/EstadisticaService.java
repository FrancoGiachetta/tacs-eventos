--- conflicted
+++ resolved
@@ -4,32 +4,20 @@
 import org.springframework.http.HttpStatus;
 import org.springframework.stereotype.Service;
 import org.springframework.web.server.ResponseStatusException;
-<<<<<<< HEAD
-import tacs.eventos.model.Evento;
-import tacs.eventos.model.inscripcion.EstadoInscripcion;
-=======
 import tacs.eventos.model.evento.EstadoEvento;
 import tacs.eventos.model.evento.Evento;
-import tacs.eventos.model.Waitlist;
-import tacs.eventos.repository.WaitlistRepository;
->>>>>>> 6d4e4cc7
+import tacs.eventos.model.inscripcion.EstadoInscripcion;
 import tacs.eventos.repository.evento.EventosRepository;
 import tacs.eventos.repository.inscripcion.InscripcionesRepository;
 
 @Service
 @AllArgsConstructor
 public class EstadisticaService {
-
     private final EventosRepository eventosRepository;
     private final InscripcionesRepository inscripcionesRepository;
 
-<<<<<<< HEAD
     public long cantidadInscripciones() {
         return this.inscripcionesRepository.count();
-=======
-    public int cantidadInscripciones() {
-        return this.inscripcionesRepository.todos().size();
->>>>>>> 6d4e4cc7
     }
 
     public int cantidadEventos() throws Exception {
@@ -54,7 +42,5 @@
         }
 
         return calculoTasa;
-
     }
-
 }