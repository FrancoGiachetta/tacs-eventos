--- conflicted
+++ resolved
@@ -8,16 +8,12 @@
 import java.util.HashSet;
 import java.util.Set;
 
-<<<<<<< HEAD
 @Document(collection = "usuarios")
+@Getter
+
 public class Usuario implements Serializable {
     private static final long serialVersionUID = 1L;
 
-    @Getter
-=======
-@Getter
-public class Usuario {
->>>>>>> 483210b7
     private String id;
     private String email; // almacenadr normalizado (lowercase)
     private String passwordHash; // BCrypt
@@ -25,7 +21,7 @@
     private Instant fechaCreacion = Instant.now();
 
     public Usuario(String email, String passwordHash, Set<RolUsuario> roles) {
-        this.id = java.util.UUID.randomUUID().toString();
+        this.id = java.util.UUID.randomUUID().toString(); // Generar un ID único todo: que la base de datos lo genere /
         // que se genere en funcion de los ids existentes
         this.email = email.toLowerCase(); // Normalizar a minúsculas
         this.passwordHash = passwordHash;
