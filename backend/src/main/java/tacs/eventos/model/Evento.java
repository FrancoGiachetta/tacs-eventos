--- conflicted
+++ resolved
@@ -20,11 +20,8 @@
     @Indexed
     private String id;
     @Setter
-<<<<<<< HEAD
     @Indexed
-=======
     @NotBlank
->>>>>>> 483210b7
     private String titulo;
     @Setter
     private String descripcion;
@@ -39,11 +36,8 @@
     @Positive
     private int cupoMaximo;
     @Setter
-<<<<<<< HEAD
     @Indexed
-=======
     @Positive
->>>>>>> 483210b7
     private double precio; // TODO: cambiar el tipo de dato. Debería ser un número de precisión fija. Fijarme si no
     // puedo recibir directamente BigDecimal o algo así en el DTO. Si no, que el front mande un
     // String que cumpla la regex correcta, y el back lo transforme manualmente.
@@ -71,7 +65,7 @@
     }
 
     public Evento(String titulo, String descripcion, LocalDateTime fechaHoraInicio, int duracionMinutos,
-                  String ubicacion, int cupoMaximo, double precio, String categoria) {
+            String ubicacion, int cupoMaximo, double precio, String categoria) {
 
         this.id = UUID.randomUUID().toString();
         this.titulo = titulo;
@@ -84,6 +78,21 @@
         this.categoria = categoria;
     }
 
+    /**
+     * Verifica si el evento permite nuevas inscripciones.
+     *
+     * @param inscritos
+     *            Número actual de inscritos en el evento.
+     *
+     * @return true si el evento está abierto y no ha alcanzado el cupo máximo, false en caso contrario.
+     */
+    public boolean permiteIncripcion(int inscritos) {
+        return abierto && (inscritos < cupoMaximo);
+    }
+
+    /**
+     * Marca el evento como cerrado, impidiendo nuevas inscripciones.
+     */
     public void cerrarEvento() {
         this.abierto = false;
     }
