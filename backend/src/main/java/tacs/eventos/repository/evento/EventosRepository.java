--- conflicted
+++ resolved
@@ -1,11 +1,6 @@
 package tacs.eventos.repository.evento;
 
-<<<<<<< HEAD
-import org.springframework.data.mongodb.repository.MongoRepository;
-import tacs.eventos.model.Evento;
-=======
 import tacs.eventos.model.evento.Evento;
->>>>>>> 6d4e4cc7
 import tacs.eventos.repository.FiltroBusqueda;
 
 import java.util.List;
@@ -20,7 +15,6 @@
 
     /**
      * @param eventoId
-     *
      * @return evento con ese id, u Optional.empty() si no existe
      */
     Optional<Evento> findById(String eventoId);
@@ -29,14 +23,12 @@
 
     /**
      * @param organizadorId
-     *
      * @return los eventos cuyo organizador es el usuario pasado por parámetro
      */
     List<Evento> findByOrganizador(String organizadorId);
 
     /**
      * @param categoria
-     *
      * @return los eventos que pertenecen a esa cateogoria
      */
     List<Evento> findByCategoria(String categoria);
